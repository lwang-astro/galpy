/*
  Wrappers around the C integration code for Full Orbits
*/
#ifdef _WIN32
#include <Python.h>
#endif
#include <stdio.h>
#include <stdlib.h>
#include <stdbool.h>
#include <math.h>
#include <bovy_coords.h>
#include <bovy_symplecticode.h>
#include <leung_dop853.h>
#include <bovy_rk.h>
//Potentials
#include <galpy_potentials.h>
#ifndef M_PI
#define M_PI 3.14159265358979323846
#endif
//OpenMP
#if defined(_OPENMP)
#include <omp.h>
#else
typedef int omp_int_t;
inline omp_int_t omp_get_thread_num() { return 0;}
inline omp_int_t omp_get_max_threads() { return 1;}
#endif
#ifndef ORBITS_CHUNKSIZE
#define ORBITS_CHUNKSIZE 1
#endif
//Macros to export functions in DLL on different OS
#if defined(_WIN32)
#define EXPORT __declspec(dllexport)
#elif defined(__GNUC__)
#define EXPORT __attribute__((visibility("default")))
#else
// Just do nothing?
#define EXPORT
#endif
#ifdef _WIN32
// On Windows, *need* to define this function to allow the package to be imported
#if PY_MAJOR_VERSION >= 3
PyMODINIT_FUNC PyInit_galpy_integrate_c(void) { // Python 3
  return NULL;
}
#else
PyMODINIT_FUNC initgalpy_integrate_c(void) {} // Python 2
#endif
#endif
/*
  Function Declarations
*/
void evalRectForce(double, double *, double *,
		   int, struct potentialArg *);
void evalRectDeriv(double, double *, double *,
			 int, struct potentialArg *);
void evalRectDeriv_dxdv(double,double *, double *,
			      int, struct potentialArg *);
/*
  Actual functions
*/
void parse_leapFuncArgs_Full(int npot,
			     struct potentialArg * potentialArgs,
			     int ** pot_type,
			     double ** pot_args){
  int ii,jj,kk;
  int nR, nz;
  double * Rgrid, * zgrid, * potGrid_splinecoeffs;
  init_potentialArgs(npot,potentialArgs);
  for (ii=0; ii < npot; ii++){
    switch ( *(*pot_type)++ ) {
    case 0: //LogarithmicHaloPotential, 4 arguments
      potentialArgs->potentialEval= &LogarithmicHaloPotentialEval;
      potentialArgs->Rforce= &LogarithmicHaloPotentialRforce;
      potentialArgs->zforce= &LogarithmicHaloPotentialzforce;
      potentialArgs->phiforce= &LogarithmicHaloPotentialphiforce;
      //potentialArgs->R2deriv= &LogarithmicHaloPotentialR2deriv;
      //potentialArgs->planarphi2deriv= &ZeroForce;
      //potentialArgs->planarRphideriv= &ZeroForce;
      potentialArgs->nargs= 4;
      break;
    case 1: //DehnenBarPotential, 6 arguments
      potentialArgs->Rforce= &DehnenBarPotentialRforce;
      potentialArgs->phiforce= &DehnenBarPotentialphiforce;
      potentialArgs->zforce= &DehnenBarPotentialzforce;
      potentialArgs->nargs= 6;
      break;
    case 5: //MiyamotoNagaiPotential, 3 arguments
      potentialArgs->potentialEval= &MiyamotoNagaiPotentialEval;
      potentialArgs->Rforce= &MiyamotoNagaiPotentialRforce;
      potentialArgs->zforce= &MiyamotoNagaiPotentialzforce;
      potentialArgs->phiforce= &ZeroForce;
      //potentialArgs->R2deriv= &MiyamotoNagaiPotentialR2deriv;
      //potentialArgs->planarphi2deriv= &ZeroForce;
      //potentialArgs->planarRphideriv= &ZeroForce;
      potentialArgs->nargs= 3;
      break;
    case 7: //PowerSphericalPotential, 2 arguments
      potentialArgs->potentialEval= &PowerSphericalPotentialEval;
      potentialArgs->Rforce= &PowerSphericalPotentialRforce;
      potentialArgs->zforce= &PowerSphericalPotentialzforce;
      potentialArgs->phiforce= &ZeroForce;
      //potentialArgs->R2deriv= &PowerSphericalPotentialR2deriv;
      //potentialArgs->planarphi2deriv= &ZeroForce;
      //potentialArgs->planarRphideriv= &ZeroForce;
      potentialArgs->nargs= 2;
      break;
    case 8: //HernquistPotential, 2 arguments
      potentialArgs->potentialEval= &HernquistPotentialEval;
      potentialArgs->Rforce= &HernquistPotentialRforce;
      potentialArgs->zforce= &HernquistPotentialzforce;
      potentialArgs->phiforce= &ZeroForce;
      //potentialArgs->R2deriv= &HernquistPotentialR2deriv;
      //potentialArgs->planarphi2deriv= &ZeroForce;
      //potentialArgs->planarRphideriv= &ZeroForce;
      potentialArgs->nargs= 2;
      break;
    case 9: //NFWPotential, 2 arguments
      potentialArgs->potentialEval= &NFWPotentialEval;
      potentialArgs->Rforce= &NFWPotentialRforce;
      potentialArgs->zforce= &NFWPotentialzforce;
      potentialArgs->phiforce= &ZeroForce;
      //potentialArgs->R2deriv= &NFWPotentialR2deriv;
      //potentialArgs->planarphi2deriv= &ZeroForce;
      //potentialArgs->planarRphideriv= &ZeroForce;
      potentialArgs->nargs= 2;
      break;
    case 10: //JaffePotential, 2 arguments
      potentialArgs->potentialEval= &JaffePotentialEval;
      potentialArgs->Rforce= &JaffePotentialRforce;
      potentialArgs->zforce= &JaffePotentialzforce;
      potentialArgs->phiforce= &ZeroForce;
      //potentialArgs->R2deriv= &JaffePotentialR2deriv;
      //potentialArgs->planarphi2deriv= &ZeroForce;
      //potentialArgs->planarRphideriv= &ZeroForce;
      potentialArgs->nargs= 2;
      break;
    case 11: //DoubleExponentialDiskPotential, XX arguments
      potentialArgs->potentialEval= &DoubleExponentialDiskPotentialEval;
      potentialArgs->Rforce= &DoubleExponentialDiskPotentialRforce;
      potentialArgs->zforce= &DoubleExponentialDiskPotentialzforce;
      potentialArgs->phiforce= &ZeroForce;
      //Look at pot_args to figure out the number of arguments
      potentialArgs->nargs= (int) (8 + 2 * *(*pot_args+5) + 4 * ( *(*pot_args+4) + 1 ));
      break;
    case 12: //FlattenedPowerPotential, 4 arguments
      potentialArgs->potentialEval= &FlattenedPowerPotentialEval;
      potentialArgs->Rforce= &FlattenedPowerPotentialRforce;
      potentialArgs->zforce= &FlattenedPowerPotentialzforce;
      potentialArgs->phiforce= &ZeroForce;
      potentialArgs->nargs= 4;
      break;
    case 13: //interpRZPotential, XX arguments
      //Grab the grids and the coefficients
      nR= (int) *(*pot_args)++;
      nz= (int) *(*pot_args)++;
      Rgrid= (double *) malloc ( nR * sizeof ( double ) );
      zgrid= (double *) malloc ( nz * sizeof ( double ) );
      potGrid_splinecoeffs= (double *) malloc ( nR * nz * sizeof ( double ) );
      for (kk=0; kk < nR; kk++)
	*(Rgrid+kk)= *(*pot_args)++;
      for (kk=0; kk < nz; kk++)
	*(zgrid+kk)= *(*pot_args)++;
      for (kk=0; kk < nR; kk++)
	put_row(potGrid_splinecoeffs,kk,*pot_args+kk*nz,nz);
      *pot_args+= nR*nz;
      potentialArgs->i2d= interp_2d_alloc(nR,nz);
      interp_2d_init(potentialArgs->i2d,Rgrid,zgrid,potGrid_splinecoeffs,
		     INTERP_2D_LINEAR); //latter bc we already calculated the coeffs
      potentialArgs->accx= gsl_interp_accel_alloc ();
      potentialArgs->accy= gsl_interp_accel_alloc ();
      for (kk=0; kk < nR; kk++)
	put_row(potGrid_splinecoeffs,kk,*pot_args+kk*nz,nz); 
      *pot_args+= nR*nz;
      potentialArgs->i2drforce= interp_2d_alloc(nR,nz);
      interp_2d_init(potentialArgs->i2drforce,Rgrid,zgrid,potGrid_splinecoeffs,
		     INTERP_2D_LINEAR); //latter bc we already calculated the coeffs
      potentialArgs->accxrforce= gsl_interp_accel_alloc ();
      potentialArgs->accyrforce= gsl_interp_accel_alloc ();
      for (kk=0; kk < nR; kk++)
	put_row(potGrid_splinecoeffs,kk,*pot_args+kk*nz,nz); 
      *pot_args+= nR*nz;    
      potentialArgs->i2dzforce= interp_2d_alloc(nR,nz);
      interp_2d_init(potentialArgs->i2dzforce,Rgrid,zgrid,potGrid_splinecoeffs,
		     INTERP_2D_LINEAR); //latter bc we already calculated the coeffs
      potentialArgs->accxzforce= gsl_interp_accel_alloc ();
      potentialArgs->accyzforce= gsl_interp_accel_alloc ();
      potentialArgs->potentialEval= &interpRZPotentialEval;
      potentialArgs->Rforce= &interpRZPotentialRforce;
      potentialArgs->zforce= &interpRZPotentialzforce;
      potentialArgs->phiforce= &ZeroForce;
      potentialArgs->nargs= 2;
      //clean up
      free(Rgrid);
      free(zgrid);
      free(potGrid_splinecoeffs);
      break;
    case 14: //IsochronePotential, 2 arguments
      potentialArgs->potentialEval= &IsochronePotentialEval;
      potentialArgs->Rforce= &IsochronePotentialRforce;
      potentialArgs->zforce= &IsochronePotentialzforce;
      potentialArgs->phiforce= &ZeroForce;
      potentialArgs->nargs= 2;
      break;
    case 15: //PowerSphericalwCutoffPotential, 3 arguments
      potentialArgs->potentialEval= &PowerSphericalPotentialwCutoffEval;
      potentialArgs->Rforce= &PowerSphericalPotentialwCutoffRforce;
      potentialArgs->zforce= &PowerSphericalPotentialwCutoffzforce;
      potentialArgs->phiforce= &ZeroForce;
      //potentialArgs->R2deriv= &PowerSphericalPotentialR2deriv;
      //potentialArgs->planarphi2deriv= &ZeroForce;
      //potentialArgs->planarRphideriv= &ZeroForce;
      potentialArgs->nargs= 3;
      break;
    case 16: //KuzminKutuzovStaeckelPotential, 3 arguments
      potentialArgs->potentialEval= &KuzminKutuzovStaeckelPotentialEval;
      potentialArgs->Rforce= &KuzminKutuzovStaeckelPotentialRforce;
      potentialArgs->zforce= &KuzminKutuzovStaeckelPotentialzforce;
      potentialArgs->phiforce= &ZeroForce;
      //potentialArgs->R2deriv= &KuzminKutuzovStaeckelPotentialR2deriv;
      potentialArgs->nargs= 3;
      break;
    case 17: //PlummerPotential, 2 arguments
      potentialArgs->potentialEval= &PlummerPotentialEval;
      potentialArgs->Rforce= &PlummerPotentialRforce;
      potentialArgs->zforce= &PlummerPotentialzforce;
      potentialArgs->phiforce= &ZeroForce;
      //potentialArgs->R2deriv= &PlummerPotentialR2deriv;
      potentialArgs->nargs= 2;
      break;
    case 18: //PseudoIsothermalPotential, 2 arguments
      potentialArgs->potentialEval= &PseudoIsothermalPotentialEval;
      potentialArgs->Rforce= &PseudoIsothermalPotentialRforce;
      potentialArgs->zforce= &PseudoIsothermalPotentialzforce;
      potentialArgs->phiforce= &ZeroForce;
      //potentialArgs->R2deriv= &PseudoIsothermalPotentialR2deriv;
      potentialArgs->nargs= 2;
      break;
    case 19: //KuzminDiskPotential, 2 arguments
      potentialArgs->potentialEval= &KuzminDiskPotentialEval;
      potentialArgs->Rforce= &KuzminDiskPotentialRforce;
      potentialArgs->zforce= &KuzminDiskPotentialzforce;
      potentialArgs->phiforce= &ZeroForce;
      potentialArgs->nargs= 2;
      break;
    case 20: //BurkertPotential, 2 arguments
      potentialArgs->potentialEval= &BurkertPotentialEval;
      potentialArgs->Rforce= &BurkertPotentialRforce;
      potentialArgs->zforce= &BurkertPotentialzforce;
      potentialArgs->phiforce= &ZeroForce;
      potentialArgs->nargs= 2;
      break;
    case 21: //TriaxialHernquistPotential, lots of arguments
      potentialArgs->potentialEval= &EllipsoidalPotentialEval;
      potentialArgs->Rforce = &EllipsoidalPotentialRforce;
      potentialArgs->zforce = &EllipsoidalPotentialzforce;
      potentialArgs->phiforce = &EllipsoidalPotentialphiforce;
      // Also assign functions specific to EllipsoidalPotential
      potentialArgs->psi= &TriaxialHernquistPotentialpsi;
      potentialArgs->mdens= &TriaxialHernquistPotentialmdens;
      potentialArgs->mdensDeriv= &TriaxialHernquistPotentialmdensDeriv;
      potentialArgs->nargs = (int) (21 + *(*pot_args+7) + 2 * *(*pot_args 
					    + (int) (*(*pot_args+7) + 20)));
      break;
    case 22: //TriaxialNFWPotential, lots of arguments
      potentialArgs->potentialEval= &EllipsoidalPotentialEval;
      potentialArgs->Rforce = &EllipsoidalPotentialRforce;
      potentialArgs->zforce = &EllipsoidalPotentialzforce;
      potentialArgs->phiforce = &EllipsoidalPotentialphiforce;
      // Also assign functions specific to EllipsoidalPotential
      potentialArgs->psi= &TriaxialNFWPotentialpsi;
      potentialArgs->mdens= &TriaxialNFWPotentialmdens;
      potentialArgs->mdensDeriv= &TriaxialNFWPotentialmdensDeriv;
      potentialArgs->nargs = (int) (21 + *(*pot_args+7) + 2 * *(*pot_args 
					    + (int) (*(*pot_args+7) + 20)));
      break;
    case 23: //TriaxialJaffePotential, lots of arguments
      potentialArgs->potentialEval= &EllipsoidalPotentialEval;
      potentialArgs->Rforce = &EllipsoidalPotentialRforce;
      potentialArgs->zforce = &EllipsoidalPotentialzforce;
      potentialArgs->phiforce = &EllipsoidalPotentialphiforce;
      // Also assign functions specific to EllipsoidalPotential
      potentialArgs->psi= &TriaxialJaffePotentialpsi;
      potentialArgs->mdens= &TriaxialJaffePotentialmdens;
      potentialArgs->mdensDeriv= &TriaxialJaffePotentialmdensDeriv;
      potentialArgs->nargs = (int) (21 + *(*pot_args+7) + 2 * *(*pot_args 
					    + (int) (*(*pot_args+7) + 20)));
      break;
    case 24: //SCFPotential, many arguments
      potentialArgs->potentialEval= &SCFPotentialEval;
      potentialArgs->Rforce= &SCFPotentialRforce;
      potentialArgs->zforce= &SCFPotentialzforce;
      potentialArgs->phiforce= &SCFPotentialphiforce;
      potentialArgs->nargs= (int) (5 + (1 + *(*pot_args + 1)) * *(*pot_args+2) * *(*pot_args+3)* *(*pot_args+4) + 7);
      break;
    case 25: //SoftenedNeedleBarPotential, 13 arguments
      potentialArgs->potentialEval= &SoftenedNeedleBarPotentialEval;
      potentialArgs->Rforce= &SoftenedNeedleBarPotentialRforce;
      potentialArgs->zforce= &SoftenedNeedleBarPotentialzforce;
      potentialArgs->phiforce= &SoftenedNeedleBarPotentialphiforce;
      potentialArgs->nargs= (int) 13;
      break;      
    case 26: //DiskSCFPotential, nsigma+3 arguments
      potentialArgs->potentialEval= &DiskSCFPotentialEval;
      potentialArgs->Rforce= &DiskSCFPotentialRforce;
      potentialArgs->zforce= &DiskSCFPotentialzforce;
      potentialArgs->phiforce= &ZeroForce;
      potentialArgs->nargs= (int) **pot_args + 3;
      break;
    case 27: // SpiralArmsPotential, 10 arguments + array of Cs
      potentialArgs->Rforce = &SpiralArmsPotentialRforce;
      potentialArgs->zforce = &SpiralArmsPotentialzforce;
      potentialArgs->phiforce = &SpiralArmsPotentialphiforce;
      //potentialArgs->R2deriv = &SpiralArmsPotentialR2deriv;
      //potentialArgs->z2deriv = &SpiralArmsPotentialz2deriv;
      potentialArgs->phi2deriv = &SpiralArmsPotentialphi2deriv;
      //potentialArgs->Rzderiv = &SpiralArmsPotentialRzderiv;
      potentialArgs->Rphideriv = &SpiralArmsPotentialRphideriv;
      potentialArgs->nargs = (int) 10 + **pot_args;
      break;    
    case 30: // PerfectEllipsoidPotential, lots of arguments
      potentialArgs->potentialEval= &EllipsoidalPotentialEval;
      potentialArgs->Rforce = &EllipsoidalPotentialRforce;
      potentialArgs->zforce = &EllipsoidalPotentialzforce;
      potentialArgs->phiforce = &EllipsoidalPotentialphiforce;
      //potentialArgs->R2deriv = &EllipsoidalPotentialR2deriv;
      //potentialArgs->z2deriv = &EllipsoidalPotentialz2deriv;
      //potentialArgs->phi2deriv = &EllipsoidalPotentialphi2deriv;
      //potentialArgs->Rzderiv = &EllipsoidalPotentialRzderiv;
      //potentialArgs->Rphideriv = &EllipsoidalPotentialRphideriv;
      // Also assign functions specific to EllipsoidalPotential
      potentialArgs->psi= &PerfectEllipsoidPotentialpsi;
      potentialArgs->mdens= &PerfectEllipsoidPotentialmdens;
      potentialArgs->mdensDeriv= &PerfectEllipsoidPotentialmdensDeriv;
      potentialArgs->nargs = (int) (21 + *(*pot_args+7) + 2 * *(*pot_args 
					    + (int) (*(*pot_args+7) + 20)));
      break;    
      // 31: KGPotential
//////////////////////////////// WRAPPERS /////////////////////////////////////
    case -1: //DehnenSmoothWrapperPotential
      potentialArgs->potentialEval= &DehnenSmoothWrapperPotentialEval;
      potentialArgs->Rforce= &DehnenSmoothWrapperPotentialRforce;
      potentialArgs->zforce= &DehnenSmoothWrapperPotentialzforce;
      potentialArgs->phiforce= &DehnenSmoothWrapperPotentialphiforce;
      potentialArgs->nargs= (int) 4;
      break;
    case -2: //SolidBodyRotationWrapperPotential
      potentialArgs->Rforce= &SolidBodyRotationWrapperPotentialRforce;
      potentialArgs->zforce= &SolidBodyRotationWrapperPotentialzforce;
      potentialArgs->phiforce= &SolidBodyRotationWrapperPotentialphiforce;
      potentialArgs->nargs= (int) 3;
      break;
    case -4: //CorotatingRotationWrapperPotential
      potentialArgs->Rforce= &CorotatingRotationWrapperPotentialRforce;
      potentialArgs->zforce= &CorotatingRotationWrapperPotentialzforce;
      potentialArgs->phiforce= &CorotatingRotationWrapperPotentialphiforce;
      potentialArgs->nargs= (int) 5;
      break;
    case -5: //GaussianAmplitudeWrapperPotential
      potentialArgs->potentialEval= &GaussianAmplitudeWrapperPotentialEval;
      potentialArgs->Rforce= &GaussianAmplitudeWrapperPotentialRforce;
      potentialArgs->zforce= &GaussianAmplitudeWrapperPotentialzforce;
      potentialArgs->phiforce= &GaussianAmplitudeWrapperPotentialphiforce;
      potentialArgs->nargs= (int) 3;
      break;
    }
    if ( *(*pot_type-1) < 0 ) { // Parse wrapped potential for wrappers
      potentialArgs->nwrapped= (int) *(*pot_args)++;
      potentialArgs->wrappedPotentialArg= \
	(struct potentialArg *) malloc ( potentialArgs->nwrapped	\
					 * sizeof (struct potentialArg) );
      parse_leapFuncArgs_Full(potentialArgs->nwrapped,
			      potentialArgs->wrappedPotentialArg,
			      pot_type,pot_args);
    }
    potentialArgs->args= (double *) malloc( potentialArgs->nargs * sizeof(double));
    for (jj=0; jj < potentialArgs->nargs; jj++){
      *(potentialArgs->args)= *(*pot_args)++;
      potentialArgs->args++;
    }
    potentialArgs->args-= potentialArgs->nargs;
    potentialArgs++;
  }
  potentialArgs-= npot;
}
EXPORT void integrateFullOrbit(int nobj,
			       double *yo,
			       int nt, 
			       double *t,
			       int npot,
			       int * pot_type,
			       double * pot_args,
			       double dt,
			       double rtol,
			       double atol,
			       double *result,
			       int * err,
			       int odeint_type){
  //Set up the forces, first count
  int ii;
  int dim;
  int ii;
  int max_threads;
  int * thread_pot_type;
  double * thread_pot_args;
  max_threads= ( nobj < omp_get_max_threads() ) ? nobj : omp_get_max_threads();
  // Because potentialArgs may cache, safest to have one / thread
  struct potentialArg * potentialArgs= (struct potentialArg *) malloc ( max_threads * npot * sizeof (struct potentialArg) );
#pragma omp parallel for schedule(static,1) private(ii,thread_pot_type,thread_pot_args) num_threads(max_threads) 
  for (ii=0; ii < max_threads; ii++) {
    thread_pot_type= pot_type; // need to make thread-private pointers, bc
    thread_pot_args= pot_args; // these pointers are changed in parse_...
    parse_leapFuncArgs_Full(npot,potentialArgs+ii*npot,
			    &thread_pot_type,&thread_pot_args);
  }
  //Integrate
  void (*odeint_func)(void (*func)(double, double *, double *,
			   int, struct potentialArg *),
		      int,
		      double *,
		      int, double, double *,
		      int, struct potentialArg *,
		      double, double,
		      double *,int *);
  void (*odeint_deriv_func)(double, double *, double *,
			    int,struct potentialArg *);
  switch ( odeint_type ) {
  case 0: //leapfrog
    odeint_func= &leapfrog;
    odeint_deriv_func= &evalRectForce;
    dim= 3;
    break;
  case 1: //RK4
    odeint_func= &bovy_rk4;
    odeint_deriv_func= &evalRectDeriv;
    dim= 6;
    break;
  case 2: //RK6
    odeint_func= &bovy_rk6;
    odeint_deriv_func= &evalRectDeriv;
    dim= 6;
    break;
  case 3: //symplec4
    odeint_func= &symplec4;
    odeint_deriv_func= &evalRectForce;
    dim= 3;
    break;
  case 4: //symplec6
    odeint_func= &symplec6;
    odeint_deriv_func= &evalRectForce;
    dim= 3;
    break;
  case 5: //DOPR54
    odeint_func= &bovy_dopr54;
    odeint_deriv_func= &evalRectDeriv;
    dim= 6;
    break;
  case 6: //DOP853
    odeint_func= &dop853;
    odeint_deriv_func= &evalRectDeriv;
    dim= 6;
    break;
  }
<<<<<<< HEAD
#pragma omp parallel for schedule(dynamic,ORBITS_CHUNKSIZE) private(ii) num_threads(max_threads)
  for (ii=0; ii < nobj; ii++) 
    odeint_func(odeint_deriv_func,dim,yo+6*ii,nt,dt,t,
		npot,potentialArgs+omp_get_thread_num()*npot,rtol,atol,
		result+6*nt*ii,err+ii);
=======
  cyl_to_rect_galpy(yo);
  odeint_func(odeint_deriv_func,dim,yo,nt,dt,t,npot,potentialArgs,rtol,atol,
	      result,err);
  for (ii=0; ii < nt; ii++)
    rect_to_cyl_galpy(result+ii*6);
>>>>>>> 5270a07d
  //Free allocated memory
#pragma omp parallel for schedule(static,1) private(ii) num_threads(max_threads)
  for (ii=0; ii < max_threads; ii++)
    free_potentialArgs(npot,potentialArgs+ii*npot);
  free(potentialArgs);
  //Done!
}
// LCOV_EXCL_START
void integrateOrbit_dxdv(double *yo,
			 int nt, 
			 double *t,
			 int npot,
			 int * pot_type,
			 double * pot_args,
			 double rtol,
			 double atol,
			 double *result,
			 int * err,
			 int odeint_type){
  //Set up the forces, first count
  int dim;
  struct potentialArg * potentialArgs= (struct potentialArg *) malloc ( npot * sizeof (struct potentialArg) );
  parse_leapFuncArgs_Full(npot,potentialArgs,&pot_type,&pot_args);
  //Integrate
  void (*odeint_func)(void (*func)(double, double *, double *,
			   int, struct potentialArg *),
		      int,
		      double *,
		      int, double, double *,
		      int, struct potentialArg *,
		      double, double,
		      double *,int *);
  void (*odeint_deriv_func)(double, double *, double *,
			    int,struct potentialArg *);
  switch ( odeint_type ) {
  case 0: //leapfrog
    odeint_func= &leapfrog;
    odeint_deriv_func= &evalRectForce;
    dim= 6;
    break;
  case 1: //RK4
    odeint_func= &bovy_rk4;
    odeint_deriv_func= &evalRectDeriv_dxdv;
    dim= 12;
    break;
  case 2: //RK6
    odeint_func= &bovy_rk6;
    odeint_deriv_func= &evalRectDeriv_dxdv;
    dim= 12;
    break;
  case 3: //symplec4
    odeint_func= &symplec4;
    odeint_deriv_func= &evalRectForce;
    dim= 6;
    break;
  case 4: //symplec6
    odeint_func= &symplec6;
    odeint_deriv_func= &evalRectForce;
    dim= 6;
    break;
  case 5: //DOPR54
    odeint_func= &bovy_dopr54;
    odeint_deriv_func= &evalRectDeriv_dxdv;
    dim= 12;
    break;
  case 6: //DOP853
    odeint_func= &dop853;
    odeint_deriv_func= &evalRectDeriv_dxdv;
    dim= 12;
    break;
  }
  odeint_func(odeint_deriv_func,dim,yo,nt,-9999.99,t,npot,potentialArgs,
	      rtol,atol,result,err);
  //Free allocated memory
  free_potentialArgs(npot,potentialArgs);
  free(potentialArgs);
  //Done!
}
// LCOV_EXCL_STOP
void evalRectForce(double t, double *q, double *a,
		   int nargs, struct potentialArg * potentialArgs){
  double sinphi, cosphi, x, y, phi,R,Rforce,phiforce, z, zforce;
  //q is rectangular so calculate R and phi
  x= *q;
  y= *(q+1);
  z= *(q+2);
  R= sqrt(x*x+y*y);
  phi= acos(x/R);
  sinphi= y/R;
  cosphi= x/R;
  if ( y < 0. ) phi= 2.*M_PI-phi;
  //Calculate the forces
  Rforce= calcRforce(R,z,phi,t,nargs,potentialArgs);
  zforce= calczforce(R,z,phi,t,nargs,potentialArgs);
  phiforce= calcPhiforce(R,z,phi,t,nargs,potentialArgs);
  *a++= cosphi*Rforce-1./R*sinphi*phiforce;
  *a++= sinphi*Rforce+1./R*cosphi*phiforce;
  *a= zforce;
}
void evalRectDeriv(double t, double *q, double *a,
		   int nargs, struct potentialArg * potentialArgs){
  double sinphi, cosphi, x, y, phi,R,Rforce,phiforce,z,zforce;
  //first three derivatives are just the velocities
  *a++= *(q+3);
  *a++= *(q+4);
  *a++= *(q+5);
  //Rest is force
  //q is rectangular so calculate R and phi
  x= *q;
  y= *(q+1);
  z= *(q+2);
  R= sqrt(x*x+y*y);
  phi= acos(x/R);
  sinphi= y/R;
  cosphi= x/R;
  if ( y < 0. ) phi= 2.*M_PI-phi;
  //Calculate the forces
  Rforce= calcRforce(R,z,phi,t,nargs,potentialArgs);
  zforce= calczforce(R,z,phi,t,nargs,potentialArgs);
  phiforce= calcPhiforce(R,z,phi,t,nargs,potentialArgs);
  *a++= cosphi*Rforce-1./R*sinphi*phiforce;
  *a++= sinphi*Rforce+1./R*cosphi*phiforce;
  *a= zforce;
}

// LCOV_EXCL_START
void evalRectDeriv_dxdv(double t, double *q, double *a,
			int nargs, struct potentialArg * potentialArgs){
  double sinphi, cosphi, x, y, phi,R,Rforce,phiforce,z,zforce;
  double R2deriv, phi2deriv, Rphideriv, dFxdx, dFxdy, dFydx, dFydy;
  //first three derivatives are just the velocities
  *a++= *(q+3);
  *a++= *(q+4);
  *a++= *(q+5);
  //Rest is force
  //q is rectangular so calculate R and phi
  x= *q;
  y= *(q+1);
  z= *(q+2);
  R= sqrt(x*x+y*y);
  phi= acos(x/R);
  sinphi= y/R;
  cosphi= x/R;
  if ( y < 0. ) phi= 2.*M_PI-phi;
  //Calculate the forces
  Rforce= calcRforce(R,z,phi,t,nargs,potentialArgs);
  zforce= calczforce(R,z,phi,t,nargs,potentialArgs);
  phiforce= calcPhiforce(R,z,phi,t,nargs,potentialArgs);
  *a++= cosphi*Rforce-1./R*sinphi*phiforce;
  *a++= sinphi*Rforce+1./R*cosphi*phiforce;
  *a++= zforce;
  //dx derivatives are just dv
  *a++= *(q+9);
  *a++= *(q+10);
  *a++= *(q+11);
  //for the dv derivatives we need also R2deriv, phi2deriv, and Rphideriv
  R2deriv= calcR2deriv(R,z,phi,t,nargs,potentialArgs);
  phi2deriv= calcphi2deriv(R,z,phi,t,nargs,potentialArgs);
  Rphideriv= calcRphideriv(R,z,phi,t,nargs,potentialArgs);
  //..and dFxdx, dFxdy, dFydx, dFydy
  dFxdx= -cosphi*cosphi*R2deriv
    +2.*cosphi*sinphi/R/R*phiforce
    +sinphi*sinphi/R*Rforce
    +2.*sinphi*cosphi/R*Rphideriv
    -sinphi*sinphi/R/R*phi2deriv;
  dFxdy= -sinphi*cosphi*R2deriv
    +(sinphi*sinphi-cosphi*cosphi)/R/R*phiforce
    -cosphi*sinphi/R*Rforce
    -(cosphi*cosphi-sinphi*sinphi)/R*Rphideriv
    +cosphi*sinphi/R/R*phi2deriv;
  dFydx= -cosphi*sinphi*R2deriv
    +(sinphi*sinphi-cosphi*cosphi)/R/R*phiforce
    +(sinphi*sinphi-cosphi*cosphi)/R*Rphideriv
    -sinphi*cosphi/R*Rforce
    +sinphi*cosphi/R/R*phi2deriv;
  dFydy= -sinphi*sinphi*R2deriv
    -2.*sinphi*cosphi/R/R*phiforce
    -2.*sinphi*cosphi/R*Rphideriv
    +cosphi*cosphi/R*Rforce
    -cosphi*cosphi/R/R*phi2deriv;
  *a++= dFxdx * *(q+4) + dFxdy * *(q+5);
  *a++= dFydx * *(q+4) + dFydy * *(q+5);
  *a= 0; //BOVY: PUT IN Z2DERIVS
}

// LCOV_EXCL_STOP<|MERGE_RESOLUTION|>--- conflicted
+++ resolved
@@ -397,9 +397,8 @@
 			       int * err,
 			       int odeint_type){
   //Set up the forces, first count
-  int ii;
+  int ii,jj;
   int dim;
-  int ii;
   int max_threads;
   int * thread_pot_type;
   double * thread_pot_args;
@@ -461,19 +460,15 @@
     dim= 6;
     break;
   }
-<<<<<<< HEAD
-#pragma omp parallel for schedule(dynamic,ORBITS_CHUNKSIZE) private(ii) num_threads(max_threads)
-  for (ii=0; ii < nobj; ii++) 
+#pragma omp parallel for schedule(dynamic,ORBITS_CHUNKSIZE) private(ii,jj) num_threads(max_threads)
+  for (ii=0; ii < nobj; ii++) {
+    cyl_to_rect_galpy(yo+6*ii);
     odeint_func(odeint_deriv_func,dim,yo+6*ii,nt,dt,t,
 		npot,potentialArgs+omp_get_thread_num()*npot,rtol,atol,
 		result+6*nt*ii,err+ii);
-=======
-  cyl_to_rect_galpy(yo);
-  odeint_func(odeint_deriv_func,dim,yo,nt,dt,t,npot,potentialArgs,rtol,atol,
-	      result,err);
-  for (ii=0; ii < nt; ii++)
-    rect_to_cyl_galpy(result+ii*6);
->>>>>>> 5270a07d
+    for (jj=0; jj < nt; jj++)
+      rect_to_cyl_galpy(result+6*jj+6*nt*ii);
+  }
   //Free allocated memory
 #pragma omp parallel for schedule(static,1) private(ii) num_threads(max_threads)
   for (ii=0; ii < max_threads; ii++)
