/*
  Wrappers around the C integration code for Full Orbits
*/
#ifdef _WIN32
#include <Python.h>
#endif
#include <stdio.h>
#include <stdlib.h>
#include <stdbool.h>
#include <math.h>
#include <gsl/gsl_errno.h>
#include <gsl/gsl_spline.h>
#include <bovy_coords.h>
#include <bovy_symplecticode.h>
#include <leung_dop853.h>
#include <bovy_rk.h>
#include <integrateFullOrbit.h>
//Potentials
#include <galpy_potentials.h>
#ifndef M_PI
#define M_PI 3.14159265358979323846
#endif
#ifndef ORBITS_CHUNKSIZE
#define ORBITS_CHUNKSIZE 1
#endif
//Macros to export functions in DLL on different OS
#if defined(_WIN32)
#define EXPORT __declspec(dllexport)
#elif defined(__GNUC__)
#define EXPORT __attribute__((visibility("default")))
#else
// Just do nothing?
#define EXPORT
#endif
#ifdef _WIN32
// On Windows, *need* to define this function to allow the package to be imported
#if PY_MAJOR_VERSION >= 3
PyMODINIT_FUNC PyInit_libgalpy(void) { // Python 3
  return NULL;
}
#else
PyMODINIT_FUNC initlibgalpy(void) {} // Python 2
#endif
#endif
/*
  Function Declarations
*/
void evalRectForce(double, double *, double *,
		   int, struct potentialArg *);
void evalRectDeriv(double, double *, double *,
			 int, struct potentialArg *);
void evalRectDeriv_dxdv(double,double *, double *,
			      int, struct potentialArg *);
void initMovingObjectSplines(struct potentialArg *, double ** pot_args);
void initChandrasekharDynamicalFrictionSplines(struct potentialArg *, double ** pot_args);
/*
  Actual functions
*/
void parse_leapFuncArgs_Full(int npot,
			     struct potentialArg * potentialArgs,
			     int ** pot_type,
			     double ** pot_args,
           tfuncs_type_arr * pot_tfuncs){
  int ii,jj,kk;
  int nR, nz, nr;
  double * Rgrid, * zgrid, * potGrid_splinecoeffs;
  init_potentialArgs(npot,potentialArgs);
  for (ii=0; ii < npot; ii++){
    switch ( *(*pot_type)++ ) {
    case 0: //LogarithmicHaloPotential, 4 arguments
      potentialArgs->potentialEval= &LogarithmicHaloPotentialEval;
      potentialArgs->Rforce= &LogarithmicHaloPotentialRforce;
      potentialArgs->zforce= &LogarithmicHaloPotentialzforce;
      potentialArgs->phiforce= &LogarithmicHaloPotentialphiforce;
      potentialArgs->dens= &LogarithmicHaloPotentialDens;
      //potentialArgs->R2deriv= &LogarithmicHaloPotentialR2deriv;
      //potentialArgs->planarphi2deriv= &ZeroForce;
      //potentialArgs->planarRphideriv= &ZeroForce;
      potentialArgs->nargs= 4;
      potentialArgs->ntfuncs= 0;
      potentialArgs->requiresVelocity= false;
      break;
    case 1: //DehnenBarPotential, 6 arguments
      potentialArgs->Rforce= &DehnenBarPotentialRforce;
      potentialArgs->phiforce= &DehnenBarPotentialphiforce;
      potentialArgs->zforce= &DehnenBarPotentialzforce;
      potentialArgs->nargs= 6;
      potentialArgs->ntfuncs= 0;
      potentialArgs->requiresVelocity= false;
      break;
    case 5: //MiyamotoNagaiPotential, 3 arguments
      potentialArgs->potentialEval= &MiyamotoNagaiPotentialEval;
      potentialArgs->Rforce= &MiyamotoNagaiPotentialRforce;
      potentialArgs->zforce= &MiyamotoNagaiPotentialzforce;
      potentialArgs->phiforce= &ZeroForce;
      potentialArgs->dens= &MiyamotoNagaiPotentialDens;
      //potentialArgs->R2deriv= &MiyamotoNagaiPotentialR2deriv;
      //potentialArgs->planarphi2deriv= &ZeroForce;
      //potentialArgs->planarRphideriv= &ZeroForce;
      potentialArgs->nargs= 3;
      potentialArgs->ntfuncs= 0;
      potentialArgs->requiresVelocity= false;
      break;
    case 7: //PowerSphericalPotential, 2 arguments
      potentialArgs->potentialEval= &PowerSphericalPotentialEval;
      potentialArgs->Rforce= &PowerSphericalPotentialRforce;
      potentialArgs->zforce= &PowerSphericalPotentialzforce;
      potentialArgs->phiforce= &ZeroForce;
      potentialArgs->dens= &PowerSphericalPotentialDens;
      //potentialArgs->R2deriv= &PowerSphericalPotentialR2deriv;
      //potentialArgs->planarphi2deriv= &ZeroForce;
      //potentialArgs->planarRphideriv= &ZeroForce;
      potentialArgs->nargs= 2;
      potentialArgs->ntfuncs= 0;
      potentialArgs->requiresVelocity= false;
      break;
    case 8: //HernquistPotential, 2 arguments
      potentialArgs->potentialEval= &HernquistPotentialEval;
      potentialArgs->Rforce= &HernquistPotentialRforce;
      potentialArgs->zforce= &HernquistPotentialzforce;
      potentialArgs->phiforce= &ZeroForce;
      potentialArgs->dens= &HernquistPotentialDens;
      //potentialArgs->R2deriv= &HernquistPotentialR2deriv;
      //potentialArgs->planarphi2deriv= &ZeroForce;
      //potentialArgs->planarRphideriv= &ZeroForce;
      potentialArgs->nargs= 2;
      potentialArgs->ntfuncs= 0;
      potentialArgs->requiresVelocity= false;
      break;
    case 9: //NFWPotential, 2 arguments
      potentialArgs->potentialEval= &NFWPotentialEval;
      potentialArgs->Rforce= &NFWPotentialRforce;
      potentialArgs->zforce= &NFWPotentialzforce;
      potentialArgs->phiforce= &ZeroForce;
      potentialArgs->dens= &NFWPotentialDens;
      //potentialArgs->R2deriv= &NFWPotentialR2deriv;
      //potentialArgs->planarphi2deriv= &ZeroForce;
      //potentialArgs->planarRphideriv= &ZeroForce;
      potentialArgs->nargs= 2;
      potentialArgs->ntfuncs= 0;
      potentialArgs->requiresVelocity= false;
      break;
    case 10: //JaffePotential, 2 arguments
      potentialArgs->potentialEval= &JaffePotentialEval;
      potentialArgs->Rforce= &JaffePotentialRforce;
      potentialArgs->zforce= &JaffePotentialzforce;
      potentialArgs->phiforce= &ZeroForce;
      potentialArgs->dens= &JaffePotentialDens;
      //potentialArgs->R2deriv= &JaffePotentialR2deriv;
      //potentialArgs->planarphi2deriv= &ZeroForce;
      //potentialArgs->planarRphideriv= &ZeroForce;
      potentialArgs->nargs= 2;
      potentialArgs->ntfuncs= 0;
      potentialArgs->requiresVelocity= false;
      break;
    case 11: //DoubleExponentialDiskPotential, XX arguments
      potentialArgs->potentialEval= &DoubleExponentialDiskPotentialEval;
      potentialArgs->Rforce= &DoubleExponentialDiskPotentialRforce;
      potentialArgs->zforce= &DoubleExponentialDiskPotentialzforce;
      potentialArgs->phiforce= &ZeroForce;
      potentialArgs->dens= &DoubleExponentialDiskPotentialDens;
      //Look at pot_args to figure out the number of arguments
      potentialArgs->nargs= (int) (5 + 4 * *(*pot_args+4) );
      potentialArgs->ntfuncs= 0;
      potentialArgs->requiresVelocity= false;
      break;
    case 12: //FlattenedPowerPotential, 4 arguments
      potentialArgs->potentialEval= &FlattenedPowerPotentialEval;
      potentialArgs->Rforce= &FlattenedPowerPotentialRforce;
      potentialArgs->zforce= &FlattenedPowerPotentialzforce;
      potentialArgs->phiforce= &ZeroForce;
      potentialArgs->dens= &FlattenedPowerPotentialDens;
      potentialArgs->nargs= 4;
      potentialArgs->ntfuncs= 0;
      potentialArgs->requiresVelocity= false;
      break;
    case 13: //interpRZPotential, XX arguments
      //Grab the grids and the coefficients
      nR= (int) *(*pot_args)++;
      nz= (int) *(*pot_args)++;
      Rgrid= (double *) malloc ( nR * sizeof ( double ) );
      zgrid= (double *) malloc ( nz * sizeof ( double ) );
      potGrid_splinecoeffs= (double *) malloc ( nR * nz * sizeof ( double ) );
      for (kk=0; kk < nR; kk++)
	*(Rgrid+kk)= *(*pot_args)++;
      for (kk=0; kk < nz; kk++)
	*(zgrid+kk)= *(*pot_args)++;
      for (kk=0; kk < nR; kk++)
	put_row(potGrid_splinecoeffs,kk,*pot_args+kk*nz,nz);
      *pot_args+= nR*nz;
      potentialArgs->i2d= interp_2d_alloc(nR,nz);
      interp_2d_init(potentialArgs->i2d,Rgrid,zgrid,potGrid_splinecoeffs,
		     INTERP_2D_LINEAR); //latter bc we already calculated the coeffs
      potentialArgs->accx= gsl_interp_accel_alloc ();
      potentialArgs->accy= gsl_interp_accel_alloc ();
      for (kk=0; kk < nR; kk++)
	put_row(potGrid_splinecoeffs,kk,*pot_args+kk*nz,nz);
      *pot_args+= nR*nz;
      potentialArgs->i2drforce= interp_2d_alloc(nR,nz);
      interp_2d_init(potentialArgs->i2drforce,Rgrid,zgrid,potGrid_splinecoeffs,
		     INTERP_2D_LINEAR); //latter bc we already calculated the coeffs
      potentialArgs->accxrforce= gsl_interp_accel_alloc ();
      potentialArgs->accyrforce= gsl_interp_accel_alloc ();
      for (kk=0; kk < nR; kk++)
	put_row(potGrid_splinecoeffs,kk,*pot_args+kk*nz,nz);
      *pot_args+= nR*nz;
      potentialArgs->i2dzforce= interp_2d_alloc(nR,nz);
      interp_2d_init(potentialArgs->i2dzforce,Rgrid,zgrid,potGrid_splinecoeffs,
		     INTERP_2D_LINEAR); //latter bc we already calculated the coeffs
      potentialArgs->accxzforce= gsl_interp_accel_alloc ();
      potentialArgs->accyzforce= gsl_interp_accel_alloc ();
      potentialArgs->potentialEval= &interpRZPotentialEval;
      potentialArgs->Rforce= &interpRZPotentialRforce;
      potentialArgs->zforce= &interpRZPotentialzforce;
      potentialArgs->phiforce= &ZeroForce;
      potentialArgs->nargs= 2;
      potentialArgs->ntfuncs= 0;
      //clean up
      free(Rgrid);
      free(zgrid);
      free(potGrid_splinecoeffs);
      potentialArgs->requiresVelocity= false;
      break;
    case 14: //IsochronePotential, 2 arguments
      potentialArgs->potentialEval= &IsochronePotentialEval;
      potentialArgs->Rforce= &IsochronePotentialRforce;
      potentialArgs->zforce= &IsochronePotentialzforce;
      potentialArgs->phiforce= &ZeroForce;
      potentialArgs->dens= &IsochronePotentialDens;
      potentialArgs->nargs= 2;
      potentialArgs->ntfuncs= 0;
      potentialArgs->requiresVelocity= false;
      break;
    case 15: //PowerSphericalwCutoffPotential, 3 arguments
      potentialArgs->potentialEval= &PowerSphericalPotentialwCutoffEval;
      potentialArgs->Rforce= &PowerSphericalPotentialwCutoffRforce;
      potentialArgs->zforce= &PowerSphericalPotentialwCutoffzforce;
      potentialArgs->phiforce= &ZeroForce;
      potentialArgs->dens= &PowerSphericalPotentialwCutoffDens;
      //potentialArgs->R2deriv= &PowerSphericalPotentialR2deriv;
      //potentialArgs->planarphi2deriv= &ZeroForce;
      //potentialArgs->planarRphideriv= &ZeroForce;
      potentialArgs->nargs= 3;
      potentialArgs->ntfuncs= 0;
      potentialArgs->requiresVelocity= false;
      break;
    case 16: //KuzminKutuzovStaeckelPotential, 3 arguments
      potentialArgs->potentialEval= &KuzminKutuzovStaeckelPotentialEval;
      potentialArgs->Rforce= &KuzminKutuzovStaeckelPotentialRforce;
      potentialArgs->zforce= &KuzminKutuzovStaeckelPotentialzforce;
      potentialArgs->phiforce= &ZeroForce;
      //potentialArgs->R2deriv= &KuzminKutuzovStaeckelPotentialR2deriv;
      potentialArgs->nargs= 3;
      potentialArgs->ntfuncs= 0;
      potentialArgs->requiresVelocity= false;
      break;
    case 17: //PlummerPotential, 2 arguments
      potentialArgs->potentialEval= &PlummerPotentialEval;
      potentialArgs->Rforce= &PlummerPotentialRforce;
      potentialArgs->zforce= &PlummerPotentialzforce;
      potentialArgs->phiforce= &ZeroForce;
      potentialArgs->dens= &PlummerPotentialDens;
      //potentialArgs->R2deriv= &PlummerPotentialR2deriv;
      potentialArgs->nargs= 2;
      potentialArgs->ntfuncs= 0;
      potentialArgs->requiresVelocity= false;
      break;
    case 18: //PseudoIsothermalPotential, 2 arguments
      potentialArgs->potentialEval= &PseudoIsothermalPotentialEval;
      potentialArgs->Rforce= &PseudoIsothermalPotentialRforce;
      potentialArgs->zforce= &PseudoIsothermalPotentialzforce;
      potentialArgs->phiforce= &ZeroForce;
      potentialArgs->dens= &PseudoIsothermalPotentialDens;
      //potentialArgs->R2deriv= &PseudoIsothermalPotentialR2deriv;
      potentialArgs->nargs= 2;
      potentialArgs->ntfuncs= 0;
      potentialArgs->requiresVelocity= false;
      break;
    case 19: //KuzminDiskPotential, 2 arguments
      potentialArgs->potentialEval= &KuzminDiskPotentialEval;
      potentialArgs->Rforce= &KuzminDiskPotentialRforce;
      potentialArgs->zforce= &KuzminDiskPotentialzforce;
      potentialArgs->phiforce= &ZeroForce;
      potentialArgs->nargs= 2;
      potentialArgs->ntfuncs= 0;
      potentialArgs->requiresVelocity= false;
      break;
    case 20: //BurkertPotential, 2 arguments
      potentialArgs->potentialEval= &BurkertPotentialEval;
      potentialArgs->Rforce= &BurkertPotentialRforce;
      potentialArgs->zforce= &BurkertPotentialzforce;
      potentialArgs->dens= &BurkertPotentialDens;
      potentialArgs->phiforce= &ZeroForce;
      potentialArgs->nargs= 2;
      potentialArgs->ntfuncs= 0;
      potentialArgs->requiresVelocity= false;
      break;
    case 21: //TriaxialHernquistPotential, lots of arguments
      potentialArgs->potentialEval= &EllipsoidalPotentialEval;
      potentialArgs->Rforce = &EllipsoidalPotentialRforce;
      potentialArgs->zforce = &EllipsoidalPotentialzforce;
      potentialArgs->phiforce = &EllipsoidalPotentialphiforce;
      potentialArgs->dens= &EllipsoidalPotentialDens;
      // Also assign functions specific to EllipsoidalPotential
      potentialArgs->psi= &TriaxialHernquistPotentialpsi;
      potentialArgs->mdens= &TriaxialHernquistPotentialmdens;
      potentialArgs->mdensDeriv= &TriaxialHernquistPotentialmdensDeriv;
      potentialArgs->nargs = (int) (21 + *(*pot_args+7) + 2 * *(*pot_args
					    + (int) (*(*pot_args+7) + 20)));
      potentialArgs->ntfuncs= 0;
      potentialArgs->requiresVelocity= false;
      break;
    case 22: //TriaxialNFWPotential, lots of arguments
      potentialArgs->potentialEval= &EllipsoidalPotentialEval;
      potentialArgs->Rforce = &EllipsoidalPotentialRforce;
      potentialArgs->zforce = &EllipsoidalPotentialzforce;
      potentialArgs->phiforce = &EllipsoidalPotentialphiforce;
      potentialArgs->dens= &EllipsoidalPotentialDens;
      // Also assign functions specific to EllipsoidalPotential
      potentialArgs->psi= &TriaxialNFWPotentialpsi;
      potentialArgs->mdens= &TriaxialNFWPotentialmdens;
      potentialArgs->mdensDeriv= &TriaxialNFWPotentialmdensDeriv;
      potentialArgs->nargs = (int) (21 + *(*pot_args+7) + 2 * *(*pot_args
					    + (int) (*(*pot_args+7) + 20)));
      potentialArgs->ntfuncs= 0;
      potentialArgs->requiresVelocity= false;
      break;
    case 23: //TriaxialJaffePotential, lots of arguments
      potentialArgs->potentialEval= &EllipsoidalPotentialEval;
      potentialArgs->Rforce = &EllipsoidalPotentialRforce;
      potentialArgs->zforce = &EllipsoidalPotentialzforce;
      potentialArgs->phiforce = &EllipsoidalPotentialphiforce;
      potentialArgs->dens= &EllipsoidalPotentialDens;
      // Also assign functions specific to EllipsoidalPotential
      potentialArgs->psi= &TriaxialJaffePotentialpsi;
      potentialArgs->mdens= &TriaxialJaffePotentialmdens;
      potentialArgs->mdensDeriv= &TriaxialJaffePotentialmdensDeriv;
      potentialArgs->nargs = (int) (21 + *(*pot_args+7) + 2 * *(*pot_args
					    + (int) (*(*pot_args+7) + 20)));
      potentialArgs->ntfuncs= 0;
      potentialArgs->requiresVelocity= false;
      break;
    case 24: //SCFPotential, many arguments
      potentialArgs->potentialEval= &SCFPotentialEval;
      potentialArgs->Rforce= &SCFPotentialRforce;
      potentialArgs->zforce= &SCFPotentialzforce;
      potentialArgs->phiforce= &SCFPotentialphiforce;
      potentialArgs->dens= &SCFPotentialDens;
      potentialArgs->nargs= (int) (5 + (1 + *(*pot_args + 1)) * *(*pot_args+2) * *(*pot_args+3)* *(*pot_args+4) + 7);
      potentialArgs->ntfuncs= 0;
      potentialArgs->requiresVelocity= false;
      break;
    case 25: //SoftenedNeedleBarPotential, 13 arguments
      potentialArgs->potentialEval= &SoftenedNeedleBarPotentialEval;
      potentialArgs->Rforce= &SoftenedNeedleBarPotentialRforce;
      potentialArgs->zforce= &SoftenedNeedleBarPotentialzforce;
      potentialArgs->phiforce= &SoftenedNeedleBarPotentialphiforce;
      potentialArgs->nargs= 13;
      potentialArgs->ntfuncs= 0;
      potentialArgs->requiresVelocity= false;
      break;
    case 26: //DiskSCFPotential, nsigma+3 arguments
      potentialArgs->potentialEval= &DiskSCFPotentialEval;
      potentialArgs->Rforce= &DiskSCFPotentialRforce;
      potentialArgs->zforce= &DiskSCFPotentialzforce;
      potentialArgs->dens= &DiskSCFPotentialDens;
      potentialArgs->phiforce= &ZeroForce;
      potentialArgs->nargs= (int) **pot_args + 3;
      potentialArgs->ntfuncs= 0;
      potentialArgs->requiresVelocity= false;
      break;
    case 27: // SpiralArmsPotential, 10 arguments + array of Cs
      potentialArgs->Rforce = &SpiralArmsPotentialRforce;
      potentialArgs->zforce = &SpiralArmsPotentialzforce;
      potentialArgs->phiforce = &SpiralArmsPotentialphiforce;
      //potentialArgs->R2deriv = &SpiralArmsPotentialR2deriv;
      //potentialArgs->z2deriv = &SpiralArmsPotentialz2deriv;
      potentialArgs->phi2deriv = &SpiralArmsPotentialphi2deriv;
      //potentialArgs->Rzderiv = &SpiralArmsPotentialRzderiv;
      potentialArgs->Rphideriv = &SpiralArmsPotentialRphideriv;
      potentialArgs->nargs = (int) 10 + **pot_args;
      potentialArgs->ntfuncs= 0;
      potentialArgs->requiresVelocity= false;
      break;
    case 30: // PerfectEllipsoidPotential, lots of arguments
      potentialArgs->potentialEval= &EllipsoidalPotentialEval;
      potentialArgs->Rforce = &EllipsoidalPotentialRforce;
      potentialArgs->zforce = &EllipsoidalPotentialzforce;
      potentialArgs->phiforce = &EllipsoidalPotentialphiforce;
      potentialArgs->dens= &EllipsoidalPotentialDens;
      //potentialArgs->R2deriv = &EllipsoidalPotentialR2deriv;
      //potentialArgs->z2deriv = &EllipsoidalPotentialz2deriv;
      //potentialArgs->phi2deriv = &EllipsoidalPotentialphi2deriv;
      //potentialArgs->Rzderiv = &EllipsoidalPotentialRzderiv;
      //potentialArgs->Rphideriv = &EllipsoidalPotentialRphideriv;
      // Also assign functions specific to EllipsoidalPotential
      potentialArgs->psi= &PerfectEllipsoidPotentialpsi;
      potentialArgs->mdens= &PerfectEllipsoidPotentialmdens;
      potentialArgs->mdensDeriv= &PerfectEllipsoidPotentialmdensDeriv;
      potentialArgs->nargs = (int) (21 + *(*pot_args+7) + 2 * *(*pot_args
					    + (int) (*(*pot_args+7) + 20)));
      potentialArgs->ntfuncs= 0;
      potentialArgs->requiresVelocity= false;
      break;
    // 31: KGPotential
    // 32: IsothermalDiskPotential
    case 33: //DehnenCoreSphericalPotential, 2 arguments
      potentialArgs->potentialEval= &DehnenCoreSphericalPotentialEval;
      potentialArgs->Rforce= &DehnenCoreSphericalPotentialRforce;
      potentialArgs->zforce= &DehnenCoreSphericalPotentialzforce;
      potentialArgs->phiforce= &ZeroForce;
      potentialArgs->dens= &DehnenCoreSphericalPotentialDens;
      //potentialArgs->R2deriv= &DehnenCoreSphericalPotentialR2deriv;
      //potentialArgs->planarphi2deriv= &ZeroForce;
      //potentialArgs->planarRphideriv= &ZeroForce;
      potentialArgs->nargs= 2;
      potentialArgs->ntfuncs= 0;
      potentialArgs->requiresVelocity= false;
      break;
    case 34: //DehnenSphericalPotential, 3 arguments
      potentialArgs->potentialEval= &DehnenSphericalPotentialEval;
      potentialArgs->Rforce= &DehnenSphericalPotentialRforce;
      potentialArgs->zforce= &DehnenSphericalPotentialzforce;
      potentialArgs->phiforce= &ZeroForce;
      potentialArgs->dens= &DehnenSphericalPotentialDens;
      //potentialArgs->R2deriv= &DehnenSphericalPotentialR2deriv;
      //potentialArgs->planarphi2deriv= &ZeroForce;
      //potentialArgs->planarRphideriv= &ZeroForce;
      potentialArgs->nargs= 3;
      potentialArgs->ntfuncs= 0;
      potentialArgs->requiresVelocity= false;
      break;
    case 35: //HomogeneousSpherePotential, 3 arguments
      potentialArgs->potentialEval= &HomogeneousSpherePotentialEval;
      potentialArgs->Rforce= &HomogeneousSpherePotentialRforce;
      potentialArgs->zforce= &HomogeneousSpherePotentialzforce;
      potentialArgs->phiforce= &ZeroForce;
      potentialArgs->dens= &HomogeneousSpherePotentialDens;
      potentialArgs->nargs= 3;
      potentialArgs->ntfuncs= 0;
      potentialArgs->requiresVelocity= false;
      break;
    case 36: //interpSphericalPotential, XX arguments
      // Set up 1 spline in potentialArgs
      potentialArgs->nspline1d= 1;
      potentialArgs->spline1d= (gsl_spline **)			\
	malloc ( potentialArgs->nspline1d*sizeof ( gsl_spline *) );
      potentialArgs->acc1d= (gsl_interp_accel **)			\
	malloc ( potentialArgs->nspline1d * sizeof ( gsl_interp_accel * ) );
      // allocate accelerator
      *potentialArgs->acc1d= gsl_interp_accel_alloc();
      // Set up interpolater
      nr= (int) **pot_args;
      *potentialArgs->spline1d= gsl_spline_alloc(gsl_interp_cspline,nr);
      gsl_spline_init(*potentialArgs->spline1d,*pot_args+1,*pot_args+1+nr,nr);
      *pot_args+= 2*nr+1;
      // Bind forces
      potentialArgs->potentialEval= &SphericalPotentialEval;
      potentialArgs->Rforce = &SphericalPotentialRforce;
      potentialArgs->zforce = &SphericalPotentialzforce;
      potentialArgs->phiforce= &ZeroForce;
      potentialArgs->dens= &SphericalPotentialDens;
      // Also assign functions specific to SphericalPotential
      potentialArgs->revaluate= &interpSphericalPotentialrevaluate;
      potentialArgs->rforce= &interpSphericalPotentialrforce;
      potentialArgs->r2deriv= &interpSphericalPotentialr2deriv;
      potentialArgs->rdens= &interpSphericalPotentialrdens;
      potentialArgs->nargs = 6;
      potentialArgs->ntfuncs= 0;
      potentialArgs->requiresVelocity= false;
      break;
    case 37: // TriaxialGaussianPotential, lots of arguments
      potentialArgs->potentialEval= &EllipsoidalPotentialEval;
      potentialArgs->Rforce = &EllipsoidalPotentialRforce;
      potentialArgs->zforce = &EllipsoidalPotentialzforce;
      potentialArgs->phiforce = &EllipsoidalPotentialphiforce;
      potentialArgs->dens= &EllipsoidalPotentialDens;
      //potentialArgs->R2deriv = &EllipsoidalPotentialR2deriv;
      //potentialArgs->z2deriv = &EllipsoidalPotentialz2deriv;
      //potentialArgs->phi2deriv = &EllipsoidalPotentialphi2deriv;
      //potentialArgs->Rzderiv = &EllipsoidalPotentialRzderiv;
      //potentialArgs->Rphideriv = &EllipsoidalPotentialRphideriv;
      // Also assign functions specific to EllipsoidalPotential
      potentialArgs->psi= &TriaxialGaussianPotentialpsi;
      potentialArgs->mdens= &TriaxialGaussianPotentialmdens;
      potentialArgs->mdensDeriv= &TriaxialGaussianPotentialmdensDeriv;
      potentialArgs->nargs = (int) (21 + *(*pot_args+7) + 2 * *(*pot_args
					    + (int) (*(*pot_args+7) + 20)));
      potentialArgs->ntfuncs= 0;
      potentialArgs->requiresVelocity= false;
      break;
    case 38: // PowerTriaxialPotential, lots of arguments
      potentialArgs->potentialEval= &EllipsoidalPotentialEval;
      potentialArgs->Rforce = &EllipsoidalPotentialRforce;
      potentialArgs->zforce = &EllipsoidalPotentialzforce;
      potentialArgs->phiforce = &EllipsoidalPotentialphiforce;
      potentialArgs->dens= &EllipsoidalPotentialDens;
      //potentialArgs->R2deriv = &EllipsoidalPotentialR2deriv;
      //potentialArgs->z2deriv = &EllipsoidalPotentialz2deriv;
      //potentialArgs->phi2deriv = &EllipsoidalPotentialphi2deriv;
      //potentialArgs->Rzderiv = &EllipsoidalPotentialRzderiv;
      //potentialArgs->Rphideriv = &EllipsoidalPotentialRphideriv;
      // Also assign functions specific to EllipsoidalPotential
      potentialArgs->psi= &PowerTriaxialPotentialpsi;
      potentialArgs->mdens= &PowerTriaxialPotentialmdens;
      potentialArgs->mdensDeriv= &PowerTriaxialPotentialmdensDeriv;
      potentialArgs->nargs = (int) (21 + *(*pot_args+7) + 2 * *(*pot_args
					    + (int) (*(*pot_args+7) + 20)));
      potentialArgs->ntfuncs= 0;
      potentialArgs->requiresVelocity= false;
      break;
<<<<<<< HEAD
    case 39: //NonInertialFrameForce, 22 arguments (10 caching ones)
      potentialArgs->RforceVelocity= &NonInertialFrameForceRforce;
      potentialArgs->zforceVelocity= &NonInertialFrameForcezforce;
      potentialArgs->phiforceVelocity= &NonInertialFrameForcephiforce;
      potentialArgs->nargs= 23;
      potentialArgs->ntfuncs= (int) ( 3 * *(*pot_args + 12) * ( 1 + 2 * *(*pot_args + 11) ) \
                                + ( 6 - 4 * ( *(*pot_args + 13) ) ) * *(*pot_args + 15) );
      potentialArgs->requiresVelocity= true;
=======
    case 40: //NullPotential, no arguments (only supported for orbit int)
      potentialArgs->Rforce= &ZeroForce;
      potentialArgs->zforce= &ZeroForce;
      potentialArgs->phiforce= &ZeroForce;
      potentialArgs->dens= &ZeroForce;
      potentialArgs->nargs= 0;
      potentialArgs->requiresVelocity= false;
>>>>>>> 5ae41a16
      break;
//////////////////////////////// WRAPPERS /////////////////////////////////////
    case -1: //DehnenSmoothWrapperPotential
      potentialArgs->potentialEval= &DehnenSmoothWrapperPotentialEval;
      potentialArgs->Rforce= &DehnenSmoothWrapperPotentialRforce;
      potentialArgs->zforce= &DehnenSmoothWrapperPotentialzforce;
      potentialArgs->phiforce= &DehnenSmoothWrapperPotentialphiforce;
      potentialArgs->nargs= 4;
      potentialArgs->ntfuncs= 0;
      potentialArgs->requiresVelocity= false;
      break;
    case -2: //SolidBodyRotationWrapperPotential
      potentialArgs->Rforce= &SolidBodyRotationWrapperPotentialRforce;
      potentialArgs->zforce= &SolidBodyRotationWrapperPotentialzforce;
      potentialArgs->phiforce= &SolidBodyRotationWrapperPotentialphiforce;
      potentialArgs->nargs= 3;
      potentialArgs->ntfuncs= 0;
      potentialArgs->requiresVelocity= false;
      break;
    case -4: //CorotatingRotationWrapperPotential
      potentialArgs->Rforce= &CorotatingRotationWrapperPotentialRforce;
      potentialArgs->zforce= &CorotatingRotationWrapperPotentialzforce;
      potentialArgs->phiforce= &CorotatingRotationWrapperPotentialphiforce;
      potentialArgs->nargs= 5;
      potentialArgs->ntfuncs= 0;
      potentialArgs->requiresVelocity= false;
      break;
    case -5: //GaussianAmplitudeWrapperPotential
      potentialArgs->potentialEval= &GaussianAmplitudeWrapperPotentialEval;
      potentialArgs->Rforce= &GaussianAmplitudeWrapperPotentialRforce;
      potentialArgs->zforce= &GaussianAmplitudeWrapperPotentialzforce;
      potentialArgs->phiforce= &GaussianAmplitudeWrapperPotentialphiforce;
      potentialArgs->nargs= 3;
      potentialArgs->ntfuncs= 0;
      potentialArgs->requiresVelocity= false;
      break;
    case -6: //MovingObjectPotential
      potentialArgs->Rforce= &MovingObjectPotentialRforce;
      potentialArgs->zforce= &MovingObjectPotentialzforce;
      potentialArgs->phiforce= &MovingObjectPotentialphiforce;
      potentialArgs->nargs= 3;
      potentialArgs->ntfuncs= 0;
      potentialArgs->requiresVelocity= false;
      break;
    case -7: //ChandrasekharDynamicalFrictionForce
      potentialArgs->RforceVelocity= &ChandrasekharDynamicalFrictionForceRforce;
      potentialArgs->zforceVelocity= &ChandrasekharDynamicalFrictionForcezforce;
      potentialArgs->phiforceVelocity= &ChandrasekharDynamicalFrictionForcephiforce;
      potentialArgs->nargs= 16;
      potentialArgs->ntfuncs= 0;
      potentialArgs->requiresVelocity= true;
      break;
    case -8: //RotateAndTiltWrapperPotential
      potentialArgs->Rforce= &RotateAndTiltWrapperPotentialRforce;
      potentialArgs->zforce= &RotateAndTiltWrapperPotentialzforce;
      potentialArgs->phiforce= &RotateAndTiltWrapperPotentialphiforce;
<<<<<<< HEAD
      potentialArgs->nargs= 16;
      potentialArgs->ntfuncs= 0;
=======
      potentialArgs->nargs= (int) 21;
>>>>>>> 5ae41a16
      potentialArgs->requiresVelocity= false;
      break;
    }
    int setupMovingObjectSplines = *(*pot_type-1) == -6 ? 1 : 0;
    int setupChandrasekharDynamicalFrictionSplines = *(*pot_type-1) == -7 ? 1 : 0;
    if ( *(*pot_type-1) < 0 ) { // Parse wrapped potential for wrappers
      potentialArgs->nwrapped= (int) *(*pot_args)++;
      potentialArgs->wrappedPotentialArg= \
	(struct potentialArg *) malloc ( potentialArgs->nwrapped	\
					 * sizeof (struct potentialArg) );
      parse_leapFuncArgs_Full(potentialArgs->nwrapped,
			      potentialArgs->wrappedPotentialArg,
			      pot_type,pot_args,pot_tfuncs);
    }
    if (setupMovingObjectSplines)
      initMovingObjectSplines(potentialArgs, pot_args);
    if (setupChandrasekharDynamicalFrictionSplines)
      initChandrasekharDynamicalFrictionSplines(potentialArgs,pot_args);
    // Now load each potential's parameters
    potentialArgs->args= (double *) malloc( potentialArgs->nargs * sizeof(double));
    for (jj=0; jj < potentialArgs->nargs; jj++){
      *(potentialArgs->args)= *(*pot_args)++;
      potentialArgs->args++;
    }
    potentialArgs->args-= potentialArgs->nargs;
    /// and load each potential's time functions
    if ( potentialArgs->ntfuncs > 0 ) {
      potentialArgs->tfuncs= (*pot_tfuncs);
      (*pot_tfuncs)+= potentialArgs->ntfuncs;
    }
    potentialArgs++;
  }
  potentialArgs-= npot;
}
EXPORT void integrateFullOrbit(int nobj,
			       double *yo,
			       int nt,
			       double *t,
			       int npot,
			       int * pot_type,
			       double * pot_args,
             tfuncs_type_arr pot_tfuncs,
			       double dt,
			       double rtol,
			       double atol,
			       double *result,
			       int * err,
			       int odeint_type){
  //Set up the forces, first count
  int ii,jj;
  int dim;
  int max_threads;
  int * thread_pot_type;
  double * thread_pot_args;
  tfuncs_type_arr thread_pot_tfuncs;
  max_threads= ( nobj < omp_get_max_threads() ) ? nobj : omp_get_max_threads();
  // Because potentialArgs may cache, safest to have one / thread
  struct potentialArg * potentialArgs= (struct potentialArg *) malloc ( max_threads * npot * sizeof (struct potentialArg) );
#pragma omp parallel for schedule(static,1) private(ii,thread_pot_type,thread_pot_args) num_threads(max_threads)
  for (ii=0; ii < max_threads; ii++) {
    thread_pot_type= pot_type; // need to make thread-private pointers, bc
    thread_pot_args= pot_args; // these pointers are changed in parse_...
    thread_pot_tfuncs= pot_tfuncs; // ...
    parse_leapFuncArgs_Full(npot,potentialArgs+ii*npot,
			    &thread_pot_type,&thread_pot_args,&thread_pot_tfuncs);
  }
  //Integrate
  void (*odeint_func)(void (*func)(double, double *, double *,
			   int, struct potentialArg *),
		      int,
		      double *,
		      int, double, double *,
		      int, struct potentialArg *,
		      double, double,
		      double *,int *);
  void (*odeint_deriv_func)(double, double *, double *,
			    int,struct potentialArg *);
  switch ( odeint_type ) {
  case 0: //leapfrog
    odeint_func= &leapfrog;
    odeint_deriv_func= &evalRectForce;
    dim= 3;
    break;
  case 1: //RK4
    odeint_func= &bovy_rk4;
    odeint_deriv_func= &evalRectDeriv;
    dim= 6;
    break;
  case 2: //RK6
    odeint_func= &bovy_rk6;
    odeint_deriv_func= &evalRectDeriv;
    dim= 6;
    break;
  case 3: //symplec4
    odeint_func= &symplec4;
    odeint_deriv_func= &evalRectForce;
    dim= 3;
    break;
  case 4: //symplec6
    odeint_func= &symplec6;
    odeint_deriv_func= &evalRectForce;
    dim= 3;
    break;
  case 5: //DOPR54
    odeint_func= &bovy_dopr54;
    odeint_deriv_func= &evalRectDeriv;
    dim= 6;
    break;
  case 6: //DOP853
    odeint_func= &dop853;
    odeint_deriv_func= &evalRectDeriv;
    dim= 6;
    break;
  }
#pragma omp parallel for schedule(dynamic,ORBITS_CHUNKSIZE) private(ii,jj) num_threads(max_threads)
  for (ii=0; ii < nobj; ii++) {
    cyl_to_rect_galpy(yo+6*ii);
    odeint_func(odeint_deriv_func,dim,yo+6*ii,nt,dt,t,
		npot,potentialArgs+omp_get_thread_num()*npot,rtol,atol,
		result+6*nt*ii,err+ii);
    for (jj=0; jj < nt; jj++)
      rect_to_cyl_galpy(result+6*jj+6*nt*ii);
  }
  //Free allocated memory
#pragma omp parallel for schedule(static,1) private(ii) num_threads(max_threads)
  for (ii=0; ii < max_threads; ii++)
    free_potentialArgs(npot,potentialArgs+ii*npot);
  free(potentialArgs);
  //Done!
}
// LCOV_EXCL_START
void integrateOrbit_dxdv(double *yo,
			 int nt,
			 double *t,
			 int npot,
			 int * pot_type,
			 double * pot_args,
			 double rtol,
			 double atol,
			 double *result,
			 int * err,
			 int odeint_type){
  //Set up the forces, first count
  int dim;
  struct potentialArg * potentialArgs= (struct potentialArg *) malloc ( npot * sizeof (struct potentialArg) );
  parse_leapFuncArgs_Full(npot,potentialArgs,&pot_type,&pot_args,NULL);
  //Integrate
  void (*odeint_func)(void (*func)(double, double *, double *,
			   int, struct potentialArg *),
		      int,
		      double *,
		      int, double, double *,
		      int, struct potentialArg *,
		      double, double,
		      double *,int *);
  void (*odeint_deriv_func)(double, double *, double *,
			    int,struct potentialArg *);
  switch ( odeint_type ) {
  case 0: //leapfrog
    odeint_func= &leapfrog;
    odeint_deriv_func= &evalRectForce;
    dim= 6;
    break;
  case 1: //RK4
    odeint_func= &bovy_rk4;
    odeint_deriv_func= &evalRectDeriv_dxdv;
    dim= 12;
    break;
  case 2: //RK6
    odeint_func= &bovy_rk6;
    odeint_deriv_func= &evalRectDeriv_dxdv;
    dim= 12;
    break;
  case 3: //symplec4
    odeint_func= &symplec4;
    odeint_deriv_func= &evalRectForce;
    dim= 6;
    break;
  case 4: //symplec6
    odeint_func= &symplec6;
    odeint_deriv_func= &evalRectForce;
    dim= 6;
    break;
  case 5: //DOPR54
    odeint_func= &bovy_dopr54;
    odeint_deriv_func= &evalRectDeriv_dxdv;
    dim= 12;
    break;
  case 6: //DOP853
    odeint_func= &dop853;
    odeint_deriv_func= &evalRectDeriv_dxdv;
    dim= 12;
    break;
  }
  odeint_func(odeint_deriv_func,dim,yo,nt,-9999.99,t,npot,potentialArgs,
	      rtol,atol,result,err);
  //Free allocated memory
  free_potentialArgs(npot,potentialArgs);
  free(potentialArgs);
  //Done!
}
// LCOV_EXCL_STOP
void evalRectForce(double t, double *q, double *a,
		   int nargs, struct potentialArg * potentialArgs){
  double sinphi, cosphi, x, y, phi,R,Rforce,phiforce, z, zforce;
  //q is rectangular so calculate R and phi
  x= *q;
  y= *(q+1);
  z= *(q+2);
  R= sqrt(x*x+y*y);
  phi= acos(x/R);
  sinphi= y/R;
  cosphi= x/R;
  if ( y < 0. ) phi= 2.*M_PI-phi;
  //Calculate the forces
  Rforce= calcRforce(R,z,phi,t,nargs,potentialArgs);
  zforce= calczforce(R,z,phi,t,nargs,potentialArgs);
  phiforce= calcPhiforce(R,z,phi,t,nargs,potentialArgs);
  *a++= cosphi*Rforce-1./R*sinphi*phiforce;
  *a++= sinphi*Rforce+1./R*cosphi*phiforce;
  *a= zforce;
}
void evalRectDeriv(double t, double *q, double *a,
		   int nargs, struct potentialArg * potentialArgs){
  double sinphi, cosphi, x, y, phi,R,Rforce,phiforce,z,zforce,vR,vT;
  //first three derivatives are just the velocities
  *a++= *(q+3);
  *a++= *(q+4);
  *a++= *(q+5);
  //Rest is force
  //q is rectangular so calculate R and phi, vR and vT (for dissipative)
  x= *q;
  y= *(q+1);
  z= *(q+2);
  R= sqrt(x*x+y*y);
  phi= acos(x/R);
  sinphi= y/R;
  cosphi= x/R;
  if ( y < 0. ) phi= 2.*M_PI-phi;
  vR=  *(q+3) * cosphi + *(q+4) * sinphi;
  vT= -*(q+3) * sinphi + *(q+4) * cosphi;
  //Calculate the forces
  Rforce= calcRforce(R,z,phi,t,nargs,potentialArgs,vR,vT,*(q+5));
  zforce= calczforce(R,z,phi,t,nargs,potentialArgs,vR,vT,*(q+5));
  phiforce= calcPhiforce(R,z,phi,t,nargs,potentialArgs,vR,vT,*(q+5));
  *a++= cosphi*Rforce-1./R*sinphi*phiforce;
  *a++= sinphi*Rforce+1./R*cosphi*phiforce;
  *a= zforce;
}

void initMovingObjectSplines(struct potentialArg * potentialArgs,
			     double ** pot_args){
  gsl_interp_accel *x_accel_ptr = gsl_interp_accel_alloc();
  gsl_interp_accel *y_accel_ptr = gsl_interp_accel_alloc();
  gsl_interp_accel *z_accel_ptr = gsl_interp_accel_alloc();
  int nPts = (int) **pot_args;

  gsl_spline *x_spline = gsl_spline_alloc(gsl_interp_cspline, nPts);
  gsl_spline *y_spline = gsl_spline_alloc(gsl_interp_cspline, nPts);
  gsl_spline *z_spline = gsl_spline_alloc(gsl_interp_cspline, nPts);

  double * t_arr = *pot_args+1;
  double * x_arr = t_arr+1*nPts;
  double * y_arr = t_arr+2*nPts;
  double * z_arr = t_arr+3*nPts;

  double * t= (double *) malloc ( nPts * sizeof (double) );
  double tf = *(t_arr+4*nPts+2);
  double to = *(t_arr+4*nPts+1);

  int ii;
  for (ii=0; ii < nPts; ii++)
    *(t+ii) = (t_arr[ii]-to)/(tf-to);

  gsl_spline_init(x_spline, t, x_arr, nPts);
  gsl_spline_init(y_spline, t, y_arr, nPts);
  gsl_spline_init(z_spline, t, z_arr, nPts);

  potentialArgs->nspline1d= 3;
  potentialArgs->spline1d= (gsl_spline **) malloc ( 3*sizeof ( gsl_spline *) );
  potentialArgs->acc1d= (gsl_interp_accel **) \
    malloc ( 3 * sizeof ( gsl_interp_accel * ) );
  *potentialArgs->spline1d = x_spline;
  *potentialArgs->acc1d = x_accel_ptr;
  *(potentialArgs->spline1d+1)= y_spline;
  *(potentialArgs->acc1d+1)= y_accel_ptr;
  *(potentialArgs->spline1d+2)= z_spline;
  *(potentialArgs->acc1d+2)= z_accel_ptr;

  *pot_args = *pot_args + (int) (1+4*nPts);
  free(t);
}

void initChandrasekharDynamicalFrictionSplines(struct potentialArg * potentialArgs,
					       double ** pot_args){
  gsl_interp_accel *sr_accel_ptr = gsl_interp_accel_alloc();
  int nPts = (int) **pot_args;

  gsl_spline *sr_spline = gsl_spline_alloc(gsl_interp_cspline,nPts);

  double * r_arr = *pot_args+1;
  double * sr_arr = r_arr+1*nPts;

  double * r= (double *) malloc ( nPts * sizeof (double) );
  double ro = *(r_arr+2*nPts+14);
  double rf = *(r_arr+2*nPts+15);

  int ii;
  for (ii=0; ii < nPts; ii++)
    *(r+ii) = (r_arr[ii]-ro)/(rf-ro);

  gsl_spline_init(sr_spline,r,sr_arr,nPts);

  potentialArgs->nspline1d= 1;
  potentialArgs->spline1d= (gsl_spline **) \
    malloc ( potentialArgs->nspline1d*sizeof ( gsl_spline *) );
  potentialArgs->acc1d= (gsl_interp_accel **) \
    malloc ( potentialArgs->nspline1d * sizeof ( gsl_interp_accel * ) );
  *potentialArgs->spline1d = sr_spline;
  *potentialArgs->acc1d = sr_accel_ptr;

  *pot_args = *pot_args + (int) (1+(1+potentialArgs->nspline1d)*nPts);
  free(r);
}

// LCOV_EXCL_START
void evalRectDeriv_dxdv(double t, double *q, double *a,
			int nargs, struct potentialArg * potentialArgs){
  double sinphi, cosphi, x, y, phi,R,Rforce,phiforce,z,zforce;
  double R2deriv, phi2deriv, Rphideriv, dFxdx, dFxdy, dFydx, dFydy;
  //first three derivatives are just the velocities
  *a++= *(q+3);
  *a++= *(q+4);
  *a++= *(q+5);
  //Rest is force
  //q is rectangular so calculate R and phi
  x= *q;
  y= *(q+1);
  z= *(q+2);
  R= sqrt(x*x+y*y);
  phi= acos(x/R);
  sinphi= y/R;
  cosphi= x/R;
  if ( y < 0. ) phi= 2.*M_PI-phi;
  //Calculate the forces
  Rforce= calcRforce(R,z,phi,t,nargs,potentialArgs);
  zforce= calczforce(R,z,phi,t,nargs,potentialArgs);
  phiforce= calcPhiforce(R,z,phi,t,nargs,potentialArgs);
  *a++= cosphi*Rforce-1./R*sinphi*phiforce;
  *a++= sinphi*Rforce+1./R*cosphi*phiforce;
  *a++= zforce;
  //dx derivatives are just dv
  *a++= *(q+9);
  *a++= *(q+10);
  *a++= *(q+11);
  //for the dv derivatives we need also R2deriv, phi2deriv, and Rphideriv
  R2deriv= calcR2deriv(R,z,phi,t,nargs,potentialArgs);
  phi2deriv= calcphi2deriv(R,z,phi,t,nargs,potentialArgs);
  Rphideriv= calcRphideriv(R,z,phi,t,nargs,potentialArgs);
  //..and dFxdx, dFxdy, dFydx, dFydy
  dFxdx= -cosphi*cosphi*R2deriv
    +2.*cosphi*sinphi/R/R*phiforce
    +sinphi*sinphi/R*Rforce
    +2.*sinphi*cosphi/R*Rphideriv
    -sinphi*sinphi/R/R*phi2deriv;
  dFxdy= -sinphi*cosphi*R2deriv
    +(sinphi*sinphi-cosphi*cosphi)/R/R*phiforce
    -cosphi*sinphi/R*Rforce
    -(cosphi*cosphi-sinphi*sinphi)/R*Rphideriv
    +cosphi*sinphi/R/R*phi2deriv;
  dFydx= -cosphi*sinphi*R2deriv
    +(sinphi*sinphi-cosphi*cosphi)/R/R*phiforce
    +(sinphi*sinphi-cosphi*cosphi)/R*Rphideriv
    -sinphi*cosphi/R*Rforce
    +sinphi*cosphi/R/R*phi2deriv;
  dFydy= -sinphi*sinphi*R2deriv
    -2.*sinphi*cosphi/R/R*phiforce
    -2.*sinphi*cosphi/R*Rphideriv
    +cosphi*cosphi/R*Rforce
    -cosphi*cosphi/R/R*phi2deriv;
  *a++= dFxdx * *(q+4) + dFxdy * *(q+5);
  *a++= dFydx * *(q+4) + dFydy * *(q+5);
  *a= 0; //BOVY: PUT IN Z2DERIVS
}

// LCOV_EXCL_STOP<|MERGE_RESOLUTION|>--- conflicted
+++ resolved
@@ -60,7 +60,7 @@
 			     struct potentialArg * potentialArgs,
 			     int ** pot_type,
 			     double ** pot_args,
-           tfuncs_type_arr * pot_tfuncs){
+                 tfuncs_type_arr * pot_tfuncs){
   int ii,jj,kk;
   int nR, nz, nr;
   double * Rgrid, * zgrid, * potGrid_splinecoeffs;
@@ -509,7 +509,6 @@
       potentialArgs->ntfuncs= 0;
       potentialArgs->requiresVelocity= false;
       break;
-<<<<<<< HEAD
     case 39: //NonInertialFrameForce, 22 arguments (10 caching ones)
       potentialArgs->RforceVelocity= &NonInertialFrameForceRforce;
       potentialArgs->zforceVelocity= &NonInertialFrameForcezforce;
@@ -518,15 +517,15 @@
       potentialArgs->ntfuncs= (int) ( 3 * *(*pot_args + 12) * ( 1 + 2 * *(*pot_args + 11) ) \
                                 + ( 6 - 4 * ( *(*pot_args + 13) ) ) * *(*pot_args + 15) );
       potentialArgs->requiresVelocity= true;
-=======
+      break;
     case 40: //NullPotential, no arguments (only supported for orbit int)
       potentialArgs->Rforce= &ZeroForce;
       potentialArgs->zforce= &ZeroForce;
       potentialArgs->phiforce= &ZeroForce;
       potentialArgs->dens= &ZeroForce;
       potentialArgs->nargs= 0;
-      potentialArgs->requiresVelocity= false;
->>>>>>> 5ae41a16
+      potentialArgs->ntfuncs= 0;
+      potentialArgs->requiresVelocity= false;
       break;
 //////////////////////////////// WRAPPERS /////////////////////////////////////
     case -1: //DehnenSmoothWrapperPotential
@@ -583,12 +582,8 @@
       potentialArgs->Rforce= &RotateAndTiltWrapperPotentialRforce;
       potentialArgs->zforce= &RotateAndTiltWrapperPotentialzforce;
       potentialArgs->phiforce= &RotateAndTiltWrapperPotentialphiforce;
-<<<<<<< HEAD
-      potentialArgs->nargs= 16;
-      potentialArgs->ntfuncs= 0;
-=======
-      potentialArgs->nargs= (int) 21;
->>>>>>> 5ae41a16
+      potentialArgs->nargs= 21;
+      potentialArgs->ntfuncs= 0;
       potentialArgs->requiresVelocity= false;
       break;
     }
