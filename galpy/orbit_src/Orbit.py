import warnings
import numpy as nu
_APY_LOADED= True
try:
    from astropy import units
except ImportError:
    _APY_LOADED= False
import galpy.util.bovy_coords as coords
from galpy.util.bovy_conversion import physical_conversion
from galpy.util import galpyWarning
from galpy.util import bovy_conversion
from galpy.util import config
_APY_UNITS= config.__config__.getboolean('astropy','astropy-units')
from galpy.orbit_src.FullOrbit import FullOrbit
from galpy.orbit_src.RZOrbit import RZOrbit
from galpy.orbit_src.planarOrbit import planarOrbit, planarROrbit, \
    planarOrbitTop
from galpy.orbit_src.linearOrbit import linearOrbit
_K=4.74047
if _APY_LOADED:
    vxvv_units= [units.kpc,units.km/units.s,units.km/units.s,
                 units.kpc,units.km/units.s,units.rad]
else:
    _APY_UNITS= False
class Orbit(object):
    """General orbit class representing an orbit"""
    def __init__(self,vxvv=None,uvw=False,lb=False,
                 radec=False,vo=None,ro=None,zo=0.025,
                 solarmotion='hogg'):
        """
        NAME:

           __init__

        PURPOSE:

           Initialize an Orbit instance

        INPUT:

           vxvv - initial conditions 
                  3D can be either

              1) in Galactocentric cylindrical coordinates [R,vR,vT(,z,vz,phi)]

              2) [ra,dec,d,mu_ra, mu_dec,vlos] in [deg,deg,kpc,mas/yr,mas/yr,km/s] (all J2000.0; mu_ra = mu_ra * cos dec)

              3) [ra,dec,d,U,V,W] in [deg,deg,kpc,km/s,km/s,kms]

              4) (l,b,d,mu_l, mu_b, vlos) in [deg,deg,kpc,mas/yr,mas/yr,km/s) (all J2000.0; mu_l = mu_l * cos b)

              5) [l,b,d,U,V,W] in [deg,deg,kpc,km/s,km/s,kms]

           4) and 5) also work when leaving out b and mu_b/W

        OPTIONAL INPUTS:

           radec - if True, input is 2) (or 3) above

           uvw - if True, velocities are UVW

           lb - if True, input is 4) or 5) above

           vo - circular velocity at ro (km/s)

           ro - distance from vantage point to GC (kpc)

           zo - offset toward the NGP of the Sun wrt the plane (kpc)

           solarmotion - 'hogg' or 'dehnen', or 'schoenrich', or value in 
           [-U,V,W]

        If ro and/or vo are specified, outputs involving distances or velocities (whether as instance methods or in plots) will by default be displayed in the physical coordinates implied by these scales. This can be overwritten for each individual method by using use_physical=False as a keyword for the method.

        OUTPUT:

           instance

        HISTORY:

           2010-07-20 - Written - Bovy (NYU)

        """
        # If you change the way an Orbit object is setup, also change each of
        # the methods that return Orbits
        if _APY_LOADED and isinstance(ro,units.Quantity):
            ro= ro.to(units.kpc).value
        if _APY_LOADED and isinstance(zo,units.Quantity):
            zo= zo.to(units.kpc).value
        if _APY_LOADED and isinstance(vo,units.Quantity):
            vo= vo.to(units.km/units.s).value
        if radec or lb:
            if ro is None:
                ro= config.__config__.getfloat('normalization','ro')
            if vo is None:
                vo= config.__config__.getfloat('normalization','vo')
        if isinstance(solarmotion,str) and solarmotion.lower() == 'hogg':
            vsolar= nu.array([-10.1,4.0,6.7])
        elif isinstance(solarmotion,str) and solarmotion.lower() == 'dehnen':
            vsolar= nu.array([-10.,5.25,7.17])
        elif isinstance(solarmotion,str) \
                and solarmotion.lower() == 'schoenrich':
            vsolar= nu.array([-11.1,12.24,7.25])
        elif _APY_LOADED and isinstance(solarmotion,units.Quantity):
            vsolar= solarmotion.to(units.km/units.s).value
        else:
            vsolar= nu.array(solarmotion)
        if radec or lb:
            if radec:
                if _APY_LOADED and isinstance(vxvv[0],units.Quantity):
                    ra, dec= vxvv[0].to(units.deg).value, \
                        vxvv[1].to(units.deg).value
                else:
                    ra, dec= vxvv[0], vxvv[1]
                l,b= coords.radec_to_lb(ra,dec,degree=True)
            elif len(vxvv) == 4:
                l, b= vxvv[0], 0.
            else:
                l,b= vxvv[0],vxvv[1]
            if _APY_LOADED and isinstance(l,units.Quantity):
                l= l.to(units.deg).value
            if _APY_LOADED and isinstance(b,units.Quantity):
                b= b.to(units.deg).value
            if uvw:
                if _APY_LOADED and isinstance(vxvv[2],units.Quantity):
                    X,Y,Z= coords.lbd_to_XYZ(l,b,vxvv[2].to(units.kpc).value,
                                             degree=True)
                else:
                    X,Y,Z= coords.lbd_to_XYZ(l,b,vxvv[2],degree=True)
                vx= vxvv[3]
                vy= vxvv[4]
                vz= vxvv[5]
                if _APY_LOADED and isinstance(vx,units.Quantity):
                    vx= vx.to(units.km/units.s).value
                if _APY_LOADED and isinstance(vy,units.Quantity):
                    vy= vy.to(units.km/units.s).value
                if _APY_LOADED and isinstance(vz,units.Quantity):
                    vz= vz.to(units.km/units.s).value
            else:
                if radec:
                    if _APY_LOADED and isinstance(vxvv[3],units.Quantity):
                        pmra, pmdec= vxvv[3].to(units.mas/units.yr).value, \
                            vxvv[4].to(units.mas/units.yr).value
                    else:
                        pmra, pmdec= vxvv[3], vxvv[4]
                    pmll, pmbb= coords.pmrapmdec_to_pmllpmbb(pmra,pmdec,ra,dec,
                                                             degree=True)
                    d, vlos= vxvv[2], vxvv[5]
                elif len(vxvv) == 4:
                    pmll, pmbb= vxvv[2], 0.
                    d, vlos= vxvv[1], vxvv[3]
                else:
                    pmll, pmbb= vxvv[3], vxvv[4]
                    d, vlos= vxvv[2], vxvv[5]
                if _APY_LOADED and isinstance(d,units.Quantity):
                    d= d.to(units.kpc).value
                if _APY_LOADED and isinstance(vlos,units.Quantity):
                    vlos= vlos.to(units.km/units.s).value
                if _APY_LOADED and isinstance(pmll,units.Quantity):
                    pmll= pmll.to(units.mas/units.yr).value
                if _APY_LOADED and isinstance(pmbb,units.Quantity):
                    pmbb= pmbb.to(units.mas/units.yr).value
                X,Y,Z,vx,vy,vz= coords.sphergal_to_rectgal(l,b,d,
                                                           vlos,pmll, pmbb,
                                                           degree=True)
            X/= ro
            Y/= ro
            Z/= ro
            vx/= vo
            vy/= vo
            vz/= vo
            vsun= nu.array([0.,1.,0.,])+vsolar/vo
            R, phi, z= coords.XYZ_to_galcencyl(X,Y,Z,Zsun=zo/ro)
            vR, vT,vz= coords.vxvyvz_to_galcencyl(vx,vy,vz,
                                                  R,phi,z,
                                                  vsun=vsun,galcen=True)
            if lb and len(vxvv) == 4: vxvv= [R,vR,vT,phi]
            else: vxvv= [R,vR,vT,z,vz,phi]
        # Parse vxvv if it consists of Quantities
        if _APY_LOADED and isinstance(vxvv[0],units.Quantity):
            # Need to set ro and vo, default if not specified
            if ro is None:
                ro= config.__config__.getfloat('normalization','ro')
            if vo is None:
                vo= config.__config__.getfloat('normalization','vo')
            new_vxvv= [vxvv[0].to(vxvv_units[0]).value/ro,
                       vxvv[1].to(vxvv_units[1]).value/vo]
            if len(vxvv) > 2:
                new_vxvv.append(vxvv[2].to(vxvv_units[2]).value/vo)
            if len(vxvv) == 4:
                new_vxvv.append(vxvv[3].to(vxvv_units[5]).value)
            elif len(vxvv) > 4:
                new_vxvv.append(vxvv[3].to(vxvv_units[3]).value/ro)
                new_vxvv.append(vxvv[4].to(vxvv_units[4]).value/vo)
                if len(vxvv) == 6:
                    new_vxvv.append(vxvv[5].to(vxvv_units[5]).value)
            vxvv= new_vxvv
        if len(vxvv) == 2:
            self._orb= linearOrbit(vxvv=vxvv,
                                   ro=ro,vo=vo)
        elif len(vxvv) == 3:
            self._orb= planarROrbit(vxvv=vxvv,
                                    ro=ro,vo=vo,zo=zo,solarmotion=vsolar)
        elif len(vxvv) == 4:
            self._orb= planarOrbit(vxvv=vxvv,
                                    ro=ro,vo=vo,zo=zo,solarmotion=vsolar)
        elif len(vxvv) == 5:
            self._orb= RZOrbit(vxvv=vxvv,
                                    ro=ro,vo=vo,zo=zo,solarmotion=vsolar)
        elif len(vxvv) == 6:
            self._orb= FullOrbit(vxvv=vxvv,
                                    ro=ro,vo=vo,zo=zo,solarmotion=vsolar)
        #Store for actionAngle conversions
        if vo is None:
            self._vo= config.__config__.getfloat('normalization','vo')
            self._voSet= False
        else:
            self._vo= vo
            self._voSet= True
        if ro is None:
            self._ro= config.__config__.getfloat('normalization','ro')
            self._roSet= False
        else:
            self._ro= ro
            self._roSet= True
        return None

    def setphi(self,phi):
        """

        NAME:

           setphi

        PURPOSE:

           set initial azimuth

        INPUT:

           phi - desired azimuth

        OUTPUT:

           (none)

        HISTORY:

           2010-08-01 - Written - Bovy (NYU)

        BUGS:

           Should perform check that this orbit has phi

        """
        if len(self._orb.vxvv) == 2:
            raise AttributeError("One-dimensional orbit has no azimuth")
        elif len(self._orb.vxvv) == 3:
            #Upgrade
            vxvv= [self._orb.vxvv[0],self._orb.vxvv[1],self._orb.vxvv[2],phi]
            self._orb= planarOrbit(vxvv=vxvv)
        elif len(self._orb.vxvv) == 4:
            self._orb.vxvv[-1]= phi
        elif len(self._orb.vxvv) == 5:
            #Upgrade
            vxvv= [self._orb.vxvv[0],self._orb.vxvv[1],self._orb.vxvv[2],
                   self._orb.vxvv[3],self._orb.vxvv[4],phi]
            self._orb= FullOrbit(vxvv=vxvv)
        elif len(self._orb.vxvv) == 6:
            self._orb.vxvv[-1]= phi

    def dim(self):
        """
        NAME:

           dim

        PURPOSE:

           return the dimension of the problem

        INPUT:

           (none)

        OUTPUT:

           dimension

        HISTORY:

           2011-02-03 - Written - Bovy (NYU)

        """
        if len(self._orb.vxvv) == 2:
            return 1
        elif len(self._orb.vxvv) == 3 or len(self._orb.vxvv) == 4:
            return 2
        elif len(self._orb.vxvv) == 5 or len(self._orb.vxvv) == 6:
            return 3

    def turn_physical_off(self):
        """
        NAME:

           turn_physical_off

        PURPOSE:

           turn off automatic returning of outputs in physical units

        INPUT:

           (none)

        OUTPUT:

           (none)

        HISTORY:

           2014-06-17 - Written - Bovy (IAS)

        """
        self._roSet= False
        self._voSet= False
        self._orb.turn_physical_off()

    def turn_physical_on(self,ro=None,vo=None):
        """
        NAME:

           turn_physical_on

        PURPOSE:

           turn on automatic returning of outputs in physical units

        INPUT:

           ro= reference distance (kpc)

           vo= reference velocity (km/s)

        OUTPUT:

           (none)

        HISTORY:

           2016-01-19 - Written - Bovy (UofT)

        """
        self._roSet= True
        self._voSet= True
        if not ro is None:
            if _APY_LOADED and isinstance(ro,units.Quantity):
                ro= ro.to(units.kpc).value
            self._ro= ro
        if not vo is None:
            if _APY_LOADED and isinstance(vo,units.Quantity):
                vo= vo.to(units.km/units.s).value
            self._vo= vo
        self._orb.turn_physical_on(ro=ro,vo=vo)

    def integrate(self,t,pot,method='symplec4_c',dt=None):
        """
        NAME:

           integrate

        PURPOSE:

           integrate the orbit

        INPUT:

           t - list of times at which to output (0 has to be in this!)

           pot - potential instance or list of instances

           method= 'odeint' for scipy's odeint
                   'leapfrog' for a simple leapfrog implementation
                   'leapfrog_c' for a simple leapfrog implementation in C
                   'symplec4_c' for a 4th order symplectic integrator in C
                   'symplec6_c' for a 6th order symplectic integrator in C
                   'rk4_c' for a 4th-order Runge-Kutta integrator in C
                   'rk6_c' for a 6-th order Runge-Kutta integrator in C
                   'dopr54_c' for a Dormand-Prince integrator in C (generally the fastest)

           dt= (None) if set, force the integrator to use this basic stepsize; must be an integer divisor of output stepsize (only works for the C integrators that use a fixed stepsize)

        OUTPUT:

           (none) (get the actual orbit using getOrbit()

        HISTORY:

           2010-07-10 - Written - Bovy (NYU)

           2015-06-28 - Added dt keyword - Bovy (IAS)

        """
<<<<<<< HEAD
        # Parse t
        if _APY_LOADED and isinstance(t,units.Quantity):
            t= t.to(units.Gyr).value\
                /bovy_conversion.time_in_Gyr(self._vo,self._ro)
=======
        _check_potential_dim(self,pot)
>>>>>>> 5b5ff62a
        from galpy.potential import MWPotential
        if pot == MWPotential:
            warnings.warn("Use of MWPotential as a Milky-Way-like potential is deprecated; galpy.potential.MWPotential2014, a potential fit to a large variety of dynamical constraints (see Bovy 2015), is the preferred Milky-Way-like potential in galpy",
                          galpyWarning)
        if not _check_integrate_dt(t,dt):
            raise ValueError('dt input (integrator stepsize) for Orbit.integrate must be an integer divisor of the output stepsize')
        self._orb.integrate(t,pot,method=method,dt=dt)

    def integrate_dxdv(self,dxdv,t,pot,method='dopr54_c',
                       rectIn=False,rectOut=False):
        """
        NAME:

           integrate_dxdv

        PURPOSE:

           integrate the orbit and a small area of phase space

        INPUT:

           dxdv - [dR,dvR,dvT,dphi]

           t - list of times at which to output (0 has to be in this!)

           pot - potential instance or list of instances

           method= 'odeint' for scipy's odeint

                   'rk4_c' for a 4th-order Runge-Kutta integrator in C

                   'rk6_c' for a 6-th order Runge-Kutta integrator in C

                   'dopr54_c' for a Dormand-Prince integrator in C (generally the fastest)

                   'dopr54_c' is recommended, odeint is *not* recommended


           rectIn= (False) if True, input dxdv is in rectangular coordinates

           rectOut= (False) if True, output dxdv (that in orbit_dxdv) is in rectangular coordinates

        OUTPUT:

           (none) (get the actual orbit using getOrbit_dxdv(), the orbit that is integrated alongside with dxdv is stored as usual, any previous regular orbit integration will be erased!)

        HISTORY:

           2010-10-17 - Written - Bovy (IAS)

           2014-06-29 - Added rectIn and rectOut - Bovy (IAS)

        """
<<<<<<< HEAD
        # Parse t
        if _APY_LOADED and isinstance(t,units.Quantity):
            t= t.to(units.Gyr).value\
                /bovy_conversion.time_in_Gyr(self._vo,self._ro)
=======
        _check_potential_dim(self,pot)
>>>>>>> 5b5ff62a
        self._orb.integrate_dxdv(dxdv,t,pot,method=method,
                                 rectIn=rectIn,rectOut=rectOut)

    def reverse(self):
        """
        NAME:

           reverse

        PURPOSE:

           reverse an already integrated orbit (that is, make it go from end to beginning in t=0 to tend)

        INPUT:

           (none)

        OUTPUT:

           (none)

        HISTORY:
           2011-04-13 - Written - Bovy (NYU)
        """
        if hasattr(self,'_orbInterp'): delattr(self,'_orbInterp')
        if hasattr(self,'rs'): delattr(self,'rs')
        sortindx = list(range(len(self._orb.t)))
        sortindx.sort(key=lambda x: self._orb.t[x],reverse=True)
        for ii in range(self._orb.orbit.shape[1]):
            self._orb.orbit[:,ii]= self._orb.orbit[sortindx,ii]
        return None

    def flip(self):
        """
        NAME:

           flip

        PURPOSE:

           'flip' an orbit's initial conditions such that the velocities are minus the original velocities; useful for quick backward integration; returns a new Orbit instance

        INPUT:

           (none)

        OUTPUT:

           Orbit instance that has the velocities of the current orbit flipped

        HISTORY:

           2014-06-17 - Written - Bovy (IAS)

        """
        orbSetupKwargs= {'ro':None,
                         'vo':None,
                         'zo':self._orb._zo,
                         'solarmotion':self._orb._solarmotion}
        if self._orb._roSet:
            orbSetupKwargs['ro']= self._orb._ro
        if self._orb._voSet:
            orbSetupKwargs['vo']= self._orb._vo
        if len(self._orb.vxvv) == 2:
            return Orbit(vxvv= [self._orb.vxvv[0],-self._orb.vxvv[1]],
                         **orbSetupKwargs)
        elif len(self._orb.vxvv) == 3:
            return Orbit(vxvv=[self._orb.vxvv[0],-self._orb.vxvv[1],
                               -self._orb.vxvv[2]],**orbSetupKwargs)
        elif len(self._orb.vxvv) == 4:
            return Orbit(vxvv=[self._orb.vxvv[0],-self._orb.vxvv[1],
                               -self._orb.vxvv[2],self._orb.vxvv[3]],
                         **orbSetupKwargs)
        elif len(self._orb.vxvv) == 5:
            return Orbit(vxvv=[self._orb.vxvv[0],-self._orb.vxvv[1],
                               -self._orb.vxvv[2],self._orb.vxvv[3],
                               -self._orb.vxvv[4]],**orbSetupKwargs)
        elif len(self._orb.vxvv) == 6:
            return Orbit(vxvv= [self._orb.vxvv[0],-self._orb.vxvv[1],
                                -self._orb.vxvv[2],self._orb.vxvv[3],
                                -self._orb.vxvv[4],self._orb.vxvv[5]],
                         **orbSetupKwargs)
        
    def getOrbit(self):
        """

        NAME:

           getOrbit

        PURPOSE:

           return a previously calculated orbit

        INPUT:

           (none)

        OUTPUT:

           array orbit[nt,nd]

        HISTORY:

           2010-07-10 - Written - Bovy (NYU)

        """
        return self._orb.getOrbit()

    def getOrbit_dxdv(self):
        """

        NAME:

           getOrbit_dxdv

        PURPOSE:

           return a previously calculated integration of a small phase-space volume (with integrate_dxdv)

        INPUT:

           (none)

        OUTPUT:

           array orbit[nt,nd*2] with for each t the dxdv vector

        HISTORY:

           2010-07-10 - Written - Bovy (NYU)

        """
        return self._orb.getOrbit_dxdv()

    def fit(self,vxvv,vxvv_err=None,pot=None,radec=False,lb=False,
            customsky=False,lb_to_customsky=None,pmllpmbb_to_customsky=None,
            tintJ=10,ntintJ=1000,integrate_method='dopr54_c',
            **kwargs):
        """
        NAME:

           fit

        PURPOSE:

           fit an Orbit to data using the current orbit as the initial condition

        INPUT:

           vxvv - [:,6] array of positions and velocities along the orbit

           vxvv_err= [:,6] array of errors on positions and velocities along the orbit (if None, these are set to 0.01)

           pot= Potential to fit the orbit in

           Keywords related to the input data:

               radec= if True, input vxvv and vxvv are [ra,dec,d,mu_ra, mu_dec,vlos] in [deg,deg,kpc,mas/yr,mas/yr,km/s] (all J2000.0; mu_ra = mu_ra * cos dec); the attributes of the current Orbit are used to convert between these coordinates and Galactocentric coordinates

               lb= if True, input vxvv and vxvv are [long,lat,d,mu_ll, mu_bb,vlos] in [deg,deg,kpc,mas/yr,mas/yr,km/s] (mu_ll = mu_ll * cos lat); the attributes of the current Orbit are used to convert between these coordinates and Galactocentric coordinates

               customsky= if True, input vxvv and vxvv_err are [custom long,custom lat,d,mu_customll, mu_custombb,vlos] in [deg,deg,kpc,mas/yr,mas/yr,km/s] (mu_ll = mu_ll * cos lat) where custom longitude and custom latitude are a custom set of sky coordinates (e.g., ecliptic) and the proper motions are also expressed in these coordinats; you need to provide the functions lb_to_customsky and pmllpmbb_to_customsky to convert to the custom sky coordinates (these should have the same inputs and outputs as lb_to_radec and pmllpmbb_to_pmrapmdec); the attributes of the current Orbit are used to convert between these coordinates and Galactocentric coordinates

               obs=[X,Y,Z,vx,vy,vz] - (optional) position and velocity of observer 
                                      (in kpc and km/s) (default=Object-wide default)
                                      Cannot be an Orbit instance with the orbit of the reference point, as w/ the ra etc. functions

                ro= distance in kpc corresponding to R=1. (default: taken from object)

                vo= velocity in km/s corresponding to v=1. (default: taken from object)

                lb_to_customsky= function that converts l,b,degree=False to the custom sky coordinates (like lb_to_radec); needs to be given when customsky=True

                pmllpmbb_to_customsky= function that converts pmll,pmbb,l,b,degree=False to proper motions in the custom sky coordinates (like pmllpmbb_to_pmrapmdec); needs to be given when customsky=True

           Keywords related to the orbit integrations:

               tintJ= (default: 10) time to integrate orbits for fitting the orbit

               ntintJ= (default: 1000) number of time-integration points

               integrate_method= (default: 'dopr54_c') integration method to use

           disp= (False) display the optimizer's convergence message

        OUTPUT:

           max of log likelihood

        HISTORY:

           2014-06-17 - Written - Bovy (IAS)

        """
        _check_potential_dim(self,pot)
        return self._orb.fit(vxvv,vxvv_err=vxvv_err,pot=pot,
                             radec=radec,lb=lb,
                             customsky=customsky,
                             lb_to_customsky=lb_to_customsky,
                             pmllpmbb_to_customsky=pmllpmbb_to_customsky,
                             tintJ=tintJ,ntintJ=ntintJ,
                             integrate_method=integrate_method,
                             **kwargs)

    def E(self,*args,**kwargs):
        """
        NAME:

           E

        PURPOSE:

           calculate the energy

        INPUT:

           t - (optional) time at which to get the energy

           pot= Potential instance or list of such instances

           vo= (Object-wide default) physical scale for velocities to use to convert

           use_physical= use to override Object-wide default for using a physical scale for output

        OUTPUT:

           energy

        HISTORY:

           2010-09-15 - Written - Bovy (NYU)

        """
        return self._orb.E(*args,**kwargs)

    def L(self,*args,**kwargs):
        """
        NAME:

           L

        PURPOSE:

           calculate the angular momentum at time t

        INPUT:

           t - (optional) time at which to get the angular momentum

           ro= (Object-wide default) physical scale for distances to use to convert

           vo= (Object-wide default) physical scale for velocities to use to convert

           use_physical= use to override Object-wide default for using a physical scale for output

        OUTPUT:

           angular momentum

        HISTORY:

           2010-09-15 - Written - Bovy (NYU)

        """
        return self._orb.L(*args,**kwargs)

    def ER(self,*args,**kwargs):
        """
        NAME:

           ER

        PURPOSE:

           calculate the radial energy

        INPUT:

           t - (optional) time at which to get the radial energy

           pot= Potential instance or list of such instances

           vo= (Object-wide default) physical scale for velocities to use to convert

           use_physical= use to override Object-wide default for using a physical scale for output

        OUTPUT:

           radial energy

        HISTORY:

           2013-11-30 - Written - Bovy (IAS)

        """
        return self._orb.ER(*args,**kwargs)

    def Ez(self,*args,**kwargs):
        """
        NAME:

           Ez

        PURPOSE:

           calculate the vertical energy

        INPUT:

           t - (optional) time at which to get the vertical energy

           pot= Potential instance or list of such instances

           vo= (Object-wide default) physical scale for velocities to use to convert

           use_physical= use to override Object-wide default for using a physical scale for output

        OUTPUT:

           vertical energy

        HISTORY:

           2013-11-30 - Written - Bovy (IAS)

        """
        return self._orb.Ez(*args,**kwargs)

    def Jacobi(self,*args,**kwargs):
        """
        NAME:

           Jacobi

        PURPOSE:

           calculate the Jacobi integral E - Omega L

        INPUT:

           t - (optional) time at which to get the Jacobi integral

           OmegaP= pattern speed
           
           pot= potential instance or list of such instances

           vo= (Object-wide default) physical scale for velocities to use to convert

           use_physical= use to override Object-wide default for using a physical scale for output

        OUTPUT:

           Jacobi integral

        HISTORY:

           2011-04-18 - Written - Bovy (NYU)

        """
        return self._orb.Jacobi(*args,**kwargs)

    def e(self,analytic=False,pot=None):
        """
        NAME:

           e

        PURPOSE:

           calculate the eccentricity

        INPUT:

           analytic - compute this analytically

           pot - potential to use for analytical calculation

        OUTPUT:

           eccentricity

        HISTORY:

           2010-09-15 - Written - Bovy (NYU)

        """
        return self._orb.e(analytic=analytic,pot=pot)

    def rap(self,analytic=False,pot=None,**kwargs):
        """
        NAME:

           rap

        PURPOSE:

           calculate the apocenter radius

        INPUT:

           analytic - compute this analytically

           pot - potential to use for analytical calculation

           ro= (Object-wide default) physical scale for distances to use to convert

           use_physical= use to override Object-wide default for using a physical scale for output

        OUTPUT:

           R_ap

        HISTORY:

           2010-09-20 - Written - Bovy (NYU)

        """
        return self._orb.rap(analytic=analytic,pot=pot,**kwargs)

    def rperi(self,analytic=False,pot=None,**kwargs):
        """
        NAME:

           rperi

        PURPOSE:

           calculate the pericenter radius

        INPUT:

           analytic - compute this analytically

           pot - potential to use for analytical calculation

           ro= (Object-wide default) physical scale for distances to use to convert

           use_physical= use to override Object-wide default for using a physical scale for output

        OUTPUT:

           R_peri

        HISTORY:

           2010-09-20 - Written - Bovy (NYU)

        """
        return self._orb.rperi(analytic=analytic,pot=pot,**kwargs)

    def zmax(self,analytic=False,pot=None,**kwargs):
        """
        NAME:

           zmax

        PURPOSE:

           calculate the maximum vertical height

        INPUT:

           analytic - compute this analytically

           pot - potential to use for analytical calculation

           ro= (Object-wide default) physical scale for distances to use to convert

           use_physical= use to override Object-wide default for using a physical scale for output

        OUTPUT:

           Z_max

        HISTORY:

           2010-09-20 - Written - Bovy (NYU)

        """
        return self._orb.zmax(analytic=analytic,pot=pot,**kwargs)

    def resetaA(self,pot=None,type=None):
        """
        NAME:

           resetaA

        PURPOSE:

           re-set up an actionAngle module for this Orbit

        INPUT:

           (none)

        OUTPUT:

           True if reset happened, False otherwise

        HISTORY:

           2014-01-06 - Written - Bovy (IAS)

        """
        try:
            delattr(self._orb,'_aA')
        except AttributeError:
            return False
        else:
            return True

    @physical_conversion('action')
    def jr(self,pot=None,**kwargs):
        """
        NAME:

           jr

        PURPOSE:

           calculate the radial action

        INPUT:

           pot - potential

           type= ('adiabatic') type of actionAngle module to use

              1) 'adiabatic'

              2) 'staeckel'

              3) 'isochroneApprox'

              4) 'spherical'
              
           +actionAngle module setup kwargs

           ro= (Object-wide default) physical scale for distances to use to convert

           vo= (Object-wide default) physical scale for velocities to use to convert

           use_physical= use to override Object-wide default for using a physical scale for output

        OUTPUT:

           jr

        HISTORY:

           2010-11-30 - Written - Bovy (NYU)

           2013-11-27 - Re-written using new actionAngle modules - Bovy (IAS)

        """
        self._orb._setupaA(pot=pot,**kwargs)
        if self._orb._aAType.lower() == 'isochroneapprox':
            return self._orb._aA(self(),use_physical=False)[0]
        else:
            return self._orb._aA(self,use_physical=False)[0]

    @physical_conversion('action')
    def jp(self,pot=None,**kwargs):
        """
        NAME:

           jp

        PURPOSE:

           calculate the azimuthal action

        INPUT:

           pot - potential

           type= ('adiabatic') type of actionAngle module to use

              1) 'adiabatic'

              2) 'staeckel'

              3) 'isochroneApprox'

              4) 'spherical'
              
           +actionAngle module setup kwargs

           ro= (Object-wide default) physical scale for distances to use to convert

           vo= (Object-wide default) physical scale for velocities to use to convert

           use_physical= use to override Object-wide default for using a physical scale for output

        OUTPUT:

           jp

        HISTORY:

           2010-11-30 - Written - Bovy (NYU)

           2013-11-27 - Re-written using new actionAngle modules - Bovy (IAS)

        """
        self._orb._setupaA(pot=pot,**kwargs)
        if self._orb._aAType.lower() == 'isochroneapprox':
            return self._orb._aA(self(),use_physical=False)[1]
        else:
            return self._orb._aA(self,use_physical=False)[1]

    @physical_conversion('action')
    def jz(self,pot=None,**kwargs):
        """
        NAME:

           jz

        PURPOSE:

           calculate the vertical action

        INPUT:

           pot - potential

           type= ('adiabatic') type of actionAngle module to use

              1) 'adiabatic'

              2) 'staeckel'

              3) 'isochroneApprox'

              4) 'spherical'
              
           +actionAngle module setup kwargs

           ro= (Object-wide default) physical scale for distances to use to convert

           vo= (Object-wide default) physical scale for velocities to use to convert

           use_physical= use to override Object-wide default for using a physical scale for output

        OUTPUT:

           jz

        HISTORY:

           2012-06-01 - Written - Bovy (IAS)

           2013-11-27 - Re-written using new actionAngle modules - Bovy (IAS)

        """
        self._orb._setupaA(pot=pot,**kwargs)
        if self._orb._aAType.lower() == 'isochroneapprox':
            return self._orb._aA(self(),use_physical=False)[2]
        else:
            return self._orb._aA(self,use_physical=False)[2]

    @physical_conversion('angle')
    def wr(self,pot=None,**kwargs):
        """
        NAME:

           wr

        PURPOSE:

           calculate the radial angle

        INPUT:

           pot - potential

           type= ('adiabatic') type of actionAngle module to use

              1) 'adiabatic'

              2) 'staeckel'

              3) 'isochroneApprox'

              4) 'spherical'
              
           +actionAngle module setup kwargs

        OUTPUT:

           wr

        HISTORY:

           2010-11-30 - Written - Bovy (NYU)

           2013-11-27 - Re-written using new actionAngle modules - Bovy (IAS)

        """
        self._orb._setupaA(pot=pot,**kwargs)
        if self._orb._aAType.lower() == 'isochroneapprox':
            return self._orb._aA.actionsFreqsAngles(self(),
                                                    use_physical=False)[6][0]
        else:
            return self._orb._aA.actionsFreqsAngles(self,
                                                    use_physical=False)[6][0]

    @physical_conversion('angle')
    def wp(self,pot=None,**kwargs):
        """
        NAME:

           wp

        PURPOSE:

           calculate the azimuthal angle

        INPUT:

           pot - potential

           type= ('adiabatic') type of actionAngle module to use

              1) 'adiabatic'

              2) 'staeckel'

              3) 'isochroneApprox'

              4) 'spherical'
              
           +actionAngle module setup kwargs

        OUTPUT:

           wp

        HISTORY:

           2010-11-30 - Written - Bovy (NYU)

           2013-11-27 - Re-written using new actionAngle modules - Bovy (IAS)

        """
        self._orb._setupaA(pot=pot,**kwargs)
        if self._orb._aAType.lower() == 'isochroneapprox':
            return self._orb._aA.actionsFreqsAngles(self(),
                                                    use_physical=False)[7][0]
        else:
            return self._orb._aA.actionsFreqsAngles(self,
                                                    use_physical=False)[7][0]

    @physical_conversion('angle')
    def wz(self,pot=None,**kwargs):
        """
        NAME:

           wz

        PURPOSE:

           calculate the vertical angle

        INPUT:

           pot - potential

           type= ('adiabatic') type of actionAngle module to use

              1) 'adiabatic'

              2) 'staeckel'

              3) 'isochroneApprox'

              4) 'spherical'
              
           +actionAngle module setup kwargs

        OUTPUT:

           wz

        HISTORY:

           2012-06-01 - Written - Bovy (IAS)

           2013-11-27 - Re-written using new actionAngle modules - Bovy (IAS)

        """
        self._orb._setupaA(pot=pot,**kwargs)
        if self._orb._aAType.lower() == 'isochroneapprox':
            return self._orb._aA.actionsFreqsAngles(self(),
                                                    use_physical=False)[8][0]
        else:
            return self._orb._aA.actionsFreqsAngles(self,
                                                    use_physical=False)[8][0]

    @physical_conversion('time')
    def Tr(self,pot=None,**kwargs):
        """
        NAME:

           Tr

        PURPOSE:

           calculate the radial period

        INPUT:

           pot - potential

           type= ('adiabatic') type of actionAngle module to use

              1) 'adiabatic'

              2) 'staeckel'

              3) 'isochroneApprox'

              4) 'spherical'
              
           +actionAngle module setup kwargs

           ro= (Object-wide default) physical scale for distances to use to convert

           vo= (Object-wide default) physical scale for velocities to use to convert

           use_physical= use to override Object-wide default for using a physical scale for output

        OUTPUT:

           Tr

        HISTORY:

           2010-11-30 - Written - Bovy (NYU)

           2013-11-27 - Re-written using new actionAngle modules - Bovy (IAS)

        """
        self._orb._setupaA(pot=pot,**kwargs)
        if self._orb._aAType.lower() == 'isochroneapprox':
            return 2.*nu.pi/self._orb._aA.actionsFreqs(self(),
                                                       use_physical=False)[3][0]
        else:
            return 2.*nu.pi/self._orb._aA.actionsFreqs(self,
                                                       use_physical=False)[3][0]

    @physical_conversion('time')
    def Tp(self,pot=None,**kwargs):
        """
        NAME:

           Tp

        PURPOSE:

           calculate the azimuthal period

        INPUT:

           pot - potential

           type= ('adiabatic') type of actionAngle module to use

              1) 'adiabatic'

              2) 'staeckel'

              3) 'isochroneApprox'

              4) 'spherical'
              
           +actionAngle module setup kwargs

           ro= (Object-wide default) physical scale for distances to use to convert

           vo= (Object-wide default) physical scale for velocities to use to convert

           use_physical= use to override Object-wide default for using a physical scale for output

        OUTPUT:

           Tp

        HISTORY:

           2010-11-30 - Written - Bovy (NYU)

           2013-11-27 - Re-written using new actionAngle modules - Bovy (IAS)

        """
        self._orb._setupaA(pot=pot,**kwargs)
        if self._orb._aAType.lower() == 'isochroneapprox':
            return 2.*nu.pi/self._orb._aA.actionsFreqs(self(),
                                                       use_physical=False)[4][0]
        else:
            return 2.*nu.pi/self._orb._aA.actionsFreqs(self,
                                                       use_physical=False)[4][0]

    def TrTp(self,pot=None,**kwargs):
        """
        NAME:

           TrTp

        PURPOSE:

           the 'ratio' between the radial and azimuthal period Tr/Tphi*pi

        INPUT:

           pot - potential

           type= ('adiabatic') type of actionAngle module to use

              1) 'adiabatic'

              2) 'staeckel'

              3) 'isochroneApprox'

              4) 'spherical'
              
           +actionAngle module setup kwargs

        OUTPUT:

           Tr/Tp*pi

        HISTORY:

           2010-11-30 - Written - Bovy (NYU)

           2013-11-27 - Re-written using new actionAngle modules - Bovy (IAS)

        """
        self._orb._setupaA(pot=pot,**kwargs)
        if self._orb._aAType.lower() == 'isochroneapprox':
            return self._orb._aA.actionsFreqs(self())[4][0]/self._orb._aA.actionsFreqs(self())[3][0]*nu.pi
        else:
            return self._orb._aA.actionsFreqs(self)[4][0]/self._orb._aA.actionsFreqs(self)[3][0]*nu.pi
 
    @physical_conversion('time')
    def Tz(self,pot=None,**kwargs):
        """
        NAME:

           Tz

        PURPOSE:

           calculate the vertical period

        INPUT:

           pot - potential

           type= ('adiabatic') type of actionAngle module to use

              1) 'adiabatic'

              2) 'staeckel'

              3) 'isochroneApprox'

              4) 'spherical'
              
           +actionAngle module setup kwargs

           ro= (Object-wide default) physical scale for distances to use to convert

           vo= (Object-wide default) physical scale for velocities to use to convert

           use_physical= use to override Object-wide default for using a physical scale for output

        OUTPUT:

           Tz

        HISTORY:

           2012-06-01 - Written - Bovy (IAS)

           2013-11-27 - Re-written using new actionAngle modules - Bovy (IAS)

        """
        self._orb._setupaA(pot=pot,**kwargs)
        if self._orb._aAType.lower() == 'isochroneapprox':
            return 2.*nu.pi/self._orb._aA.actionsFreqs(self(),
                                                       use_physical=False)[5][0]
        else:
            return 2.*nu.pi/self._orb._aA.actionsFreqs(self,
                                                       use_physical=False)[5][0]

    @physical_conversion('frequency')
    def Or(self,pot=None,**kwargs):
        """
        NAME:

           Or

        PURPOSE:

           calculate the radial frequency

        INPUT:

           pot - potential

           type= ('adiabatic') type of actionAngle module to use

              1) 'adiabatic'

              2) 'staeckel'

              3) 'isochroneApprox'

              4) 'spherical'
              
           +actionAngle module setup kwargs

           ro= (Object-wide default) physical scale for distances to use to convert

           vo= (Object-wide default) physical scale for velocities to use to convert

           use_physical= use to override Object-wide default for using a physical scale for output

        OUTPUT:

           Or

        HISTORY:

           2013-11-27 - Written - Bovy (IAS)

        """
        self._orb._setupaA(pot=pot,**kwargs)
        if self._orb._aAType.lower() == 'isochroneapprox':
            return self._orb._aA.actionsFreqs(self(),use_physical=False)[3][0]
        else:
            return self._orb._aA.actionsFreqs(self,use_physical=False)[3][0]

    @physical_conversion('frequency')
    def Op(self,pot=None,**kwargs):
        """
        NAME:

           Op

        PURPOSE:

           calculate the azimuthal frequency

        INPUT:

           pot - potential

           type= ('adiabatic') type of actionAngle module to use

              1) 'adiabatic'

              2) 'staeckel'

              3) 'isochroneApprox'

              4) 'spherical'
              
           +actionAngle module setup kwargs

           ro= (Object-wide default) physical scale for distances to use to convert

           vo= (Object-wide default) physical scale for velocities to use to convert

           use_physical= use to override Object-wide default for using a physical scale for output

        OUTPUT:

           Op

        HISTORY:

           2013-11-27 - Written - Bovy (IAS)
        """
        self._orb._setupaA(pot=pot,**kwargs)
        if self._orb._aAType.lower() == 'isochroneapprox':
            return self._orb._aA.actionsFreqs(self(),use_physical=False)[4][0]
        else:
            return self._orb._aA.actionsFreqs(self,use_physical=False)[4][0]

    @physical_conversion('frequency')
    def Oz(self,pot=None,**kwargs):
        """
        NAME:

           Oz

        PURPOSE:

           calculate the vertical frequency

        INPUT:

           pot - potential

           type= ('adiabatic') type of actionAngle module to use

              1) 'adiabatic'

              2) 'staeckel'

              3) 'isochroneApprox'

              4) 'spherical'
              
           +actionAngle module setup kwargs

           ro= (Object-wide default) physical scale for distances to use to convert

           vo= (Object-wide default) physical scale for velocities to use to convert

           use_physical= use to override Object-wide default for using a physical scale for output

        OUTPUT:

           Oz

        HISTORY:

           2013-11-27 - Written - Bovy (IAS)
        """
        self._orb._setupaA(pot=pot,**kwargs)
        if self._orb._aAType.lower() == 'isochroneapprox':
            return self._orb._aA.actionsFreqs(self(),use_physical=False)[5][0]
        else:
            return self._orb._aA.actionsFreqs(self,use_physical=False)[5][0]

    def time(self,*args,**kwargs):
        """
        NAME:

           t

        PURPOSE:

           return the times at which the orbit is sampled

        INPUT:

           t - (default: integration times) time at which to get the time (for consistency reasons); default is to return the list of times at which the orbit is sampled

           ro= (Object-wide default) physical scale for distances to use to convert

           vo= (Object-wide default) physical scale for velocities to use to convert

           use_physical= use to override Object-wide default for using a physical scale for output

        OUTPUT:

           t(t)

        HISTORY:

           2014-06-11 - Written - Bovy (IAS)

        """
        return self._orb.time(*args,**kwargs)

    def R(self,*args,**kwargs):
        """
        NAME:

           R

        PURPOSE:

           return cylindrical radius at time t

        INPUT:

           t - (optional) time at which to get the radius

           ro= (Object-wide default) physical scale for distances to use to convert

           use_physical= use to override Object-wide default for using a physical scale for output

        OUTPUT:

           R(t)

        HISTORY:

           2010-09-21 - Written - Bovy (NYU)

        """
        return self._orb.R(*args,**kwargs)

    def r(self,*args,**kwargs):
        """
        NAME:

           r

        PURPOSE:

           return spherical radius at time t

        INPUT:

           t - (optional) time at which to get the radius

           ro= (Object-wide default) physical scale for distances to use to convert

           use_physical= use to override Object-wide default for using a physical scale for output

        OUTPUT:

           r(t)

        HISTORY:

           2016-04-19 - Written - Bovy (UofT)

        """
        return self._orb.r(*args,**kwargs)

    def vR(self,*args,**kwargs):
        """
        NAME:

           vR

        PURPOSE:

           return radial velocity at time t

           vo= (Object-wide default) physical scale for velocities to use to convert

           use_physical= use to override Object-wide default for using a physical scale for output

        INPUT:

           t - (optional) time at which to get the radial velocity

        OUTPUT:

           vR(t)

        HISTORY:


           2010-09-21 - Written - Bovy (NYU)

        """
        return self._orb.vR(*args,**kwargs)

    def vT(self,*args,**kwargs):
        """
        NAME:

           vT

        PURPOSE:

           return tangential velocity at time t

        INPUT:

           t - (optional) time at which to get the tangential velocity

           vo= (Object-wide default) physical scale for velocities to use to convert

           use_physical= use to override Object-wide default for using a physical scale for output

        OUTPUT:

           vT(t)

        HISTORY:

           2010-09-21 - Written - Bovy (NYU)

        """
        return self._orb.vT(*args,**kwargs)

    def z(self,*args,**kwargs):
        """
        NAME:

           z

        PURPOSE:

           return vertical height

        INPUT:

           t - (optional) time at which to get the vertical height

           ro= (Object-wide default) physical scale for distances to use to convert

           use_physical= use to override Object-wide default for using a physical scale for output

        OUTPUT:

           z(t)

        HISTORY:

           2010-09-21 - Written - Bovy (NYU)

        """
        return self._orb.z(*args,**kwargs)

    def vz(self,*args,**kwargs):
        """
        NAME:

           vz

        PURPOSE:

           return vertical velocity

        INPUT:

           t - (optional) time at which to get the vertical velocity

        OUTPUT:

           vz(t)

           vo= (Object-wide default) physical scale for velocities to use to convert

           use_physical= use to override Object-wide default for using a physical scale for output

        HISTORY:

           2010-09-21 - Written - Bovy (NYU)

        """
        return self._orb.vz(*args,**kwargs)

    def phi(self,*args,**kwargs):
        """
        NAME:

           phi

        PURPOSE:

           return azimuth

        INPUT:

           t - (optional) time at which to get the azimuth

        OUTPUT:

           phi(t)

        HISTORY:

           2010-09-21 - Written - Bovy (NYU)

        """
        return self._orb.phi(*args,**kwargs)

    def vphi(self,*args,**kwargs):
        """
        NAME:

           vphi

        PURPOSE:

           return angular velocity

        INPUT:

           t - (optional) time at which to get the angular velocity

           vo= (Object-wide default) physical scale for velocities to use to convert

           use_physical= use to override Object-wide default for using a physical scale for output

        OUTPUT:

           vphi(t)

        HISTORY:

           2010-09-21 - Written - Bovy (NYU)

        """
        return self._orb.vphi(*args,**kwargs)

    def x(self,*args,**kwargs):
        """
        NAME:

           x

        PURPOSE:

           return x

        INPUT:

           t - (optional) time at which to get x

           ro= (Object-wide default) physical scale for distances to use to convert

           use_physical= use to override Object-wide default for using a physical scale for output

        OUTPUT:

           x(t)

        HISTORY:

           2010-09-21 - Written - Bovy (NYU)

        """
        out= self._orb.x(*args,**kwargs)
        if len(out) == 1: return out[0]
        else: return out

    def y(self,*args,**kwargs):
        """
        NAME:

           y

        PURPOSE:

           return y

        INPUT:

           t - (optional) time at which to get y

           ro= (Object-wide default) physical scale for distances to use to convert

           use_physical= use to override Object-wide default for using a physical scale for output

        OUTPUT:

           y(t)

        HISTORY:

           2010-09-21 - Written - Bovy (NYU)

        """
        out= self._orb.y(*args,**kwargs)
        if len(out) == 1: return out[0]
        else: return out

    def vx(self,*args,**kwargs):
        """
        NAME:

           vx

        PURPOSE:

           return x velocity at time t

        INPUT:

           t - (optional) time at which to get the velocity

           vo= (Object-wide default) physical scale for velocities to use to convert

           use_physical= use to override Object-wide default for using a physical scale for output

        OUTPUT:

           vx(t)

        HISTORY:

           2010-11-30 - Written - Bovy (NYU)

        """
        out= self._orb.vx(*args,**kwargs)
        if len(out) == 1: return out[0]
        else: return out

    def vy(self,*args,**kwargs):
        """

        NAME:

           vy

        PURPOSE:

           return y velocity at time t

        INPUT:

           t - (optional) time at which to get the velocity

           vo= (Object-wide default) physical scale for velocities to use to convert

           use_physical= use to override Object-wide default for using a physical scale for output

        OUTPUT:

           vy(t)

        HISTORY:

           2010-11-30 - Written - Bovy (NYU)

        """
        out= self._orb.vy(*args,**kwargs)
        if len(out) == 1: return out[0]
        else: return out

    def ra(self,*args,**kwargs):
        """
        NAME:

           ra

        PURPOSE:

           return the right ascension

        INPUT:

           t - (optional) time at which to get ra

           obs=[X,Y,Z] - (optional) position of observer (in kpc) 
           (default=[8.0,0.,0.]) OR Orbit object that corresponds to the orbit of the observer

           ro= distance in kpc corresponding to R=1. (default: 8.0)

        OUTPUT:

           ra(t)

        HISTORY:

           2011-02-23 - Written - Bovy (NYU)

        """
        return self._orb.ra(*args,**kwargs)

    def dec(self,*args,**kwargs):
        """
        NAME:

           dec

        PURPOSE:

           return the declination

        INPUT:

           t - (optional) time at which to get dec

           obs=[X,Y,Z] - (optional) position of observer (in kpc) 
           (default=[8.0,0.,0.]) OR Orbit object that corresponds to the orbit of the observer

           ro= distance in kpc corresponding to R=1. (default: 8.0)

        OUTPUT:

           dec(t)

        HISTORY:

           2011-02-23 - Written - Bovy (NYU)

        """
        return self._orb.dec(*args,**kwargs)
    
    def ll(self,*args,**kwargs):
        """
        NAME:

           ll

        PURPOSE:

           return Galactic longitude

        INPUT:

           t - (optional) time at which to get ll

           obs=[X,Y,Z] - (optional) position of observer (in kpc) 
           (default=[8.0,0.,0.]) OR Orbit object that corresponds to the orbit of the observer

           ro= distance in kpc corresponding to R=1. (default: 8.0)         

        OUTPUT:

           l(t)

        HISTORY:

           2011-02-23 - Written - Bovy (NYU)

        """
        return self._orb.ll(*args,**kwargs)

    def bb(self,*args,**kwargs):
        """
        NAME:

           bb

        PURPOSE:

           return Galactic latitude

        INPUT:

           t - (optional) time at which to get bb

           obs=[X,Y,Z] - (optional) position of observer (in kpc) 
           (default=[8.0,0.,0.]) OR Orbit object that corresponds to the orbit of the observer

           ro= distance in kpc corresponding to R=1. (default: 8.0)         

        OUTPUT:

           b(t)

        HISTORY:

           2011-02-23 - Written - Bovy (NYU)

        """
        return self._orb.bb(*args,**kwargs)

    def dist(self,*args,**kwargs):
        """
        NAME:

           dist

        PURPOSE:

           return distance from the observer

        INPUT:

           t - (optional) time at which to get dist

           obs=[X,Y,Z] - (optional) position of observer (in kpc) 
           (default=[8.0,0.,0.]) OR Orbit object that corresponds to the orbit of the observer

           ro= distance in kpc corresponding to R=1. (default: 8.0)         

        OUTPUT:

           dist(t) in kpc

        HISTORY:

           2011-02-23 - Written - Bovy (NYU)

        """
        return self._orb.dist(*args,**kwargs)

    def pmra(self,*args,**kwargs):
        """
        NAME:

           pmra

        PURPOSE:

           return proper motion in right ascension (in mas/yr)

        INPUT:

           t - (optional) time at which to get pmra

           obs=[X,Y,Z,vx,vy,vz] - (optional) position and velocity of observer 
                         in the Galactocentric frame
                         (in kpc and km/s) (default=[8.0,0.,0.,0.,220.,0.])
                         OR Orbit object that corresponds to the orbit
                         of the observer

           ro= distance in kpc corresponding to R=1. (default: 8.0)         

           vo= velocity in km/s corresponding to v=1. (default: 220.)

        OUTPUT:

           pm_ra(t)

        HISTORY:

           2011-02-24 - Written - Bovy (NYU)

        """
        return self._orb.pmra(*args,**kwargs)

    def pmdec(self,*args,**kwargs):
        """
        NAME:

           pmdec

        PURPOSE:

           return proper motion in declination (in mas/yr)

        INPUT:

           t - (optional) time at which to get pmdec

           obs=[X,Y,Z,vx,vy,vz] - (optional) position and velocity of observer 
                         in the Galactocentric frame
                         (in kpc and km/s) (default=[8.0,0.,0.,0.,220.,0.])
                         OR Orbit object that corresponds to the orbit
                         of the observer

           ro= distance in kpc corresponding to R=1. (default: 8.0)         

           vo= velocity in km/s corresponding to v=1. (default: 220.)

        OUTPUT:

           pm_dec(t)

        HISTORY:

           2011-02-24 - Written - Bovy (NYU)

        """
        return self._orb.pmdec(*args,**kwargs)

    def pmll(self,*args,**kwargs):
        """
        NAME:

           pmll

        PURPOSE:

           return proper motion in Galactic longitude (in mas/yr)

        INPUT:

           t - (optional) time at which to get pmll

v           obs=[X,Y,Z,vx,vy,vz] - (optional) position and velocity of observer 
                         in the Galactocentric frame
                         (in kpc and km/s) (default=[8.0,0.,0.,0.,220.,0.])
                         OR Orbit object that corresponds to the orbit
                         of the observer

           ro= distance in kpc corresponding to R=1. (default: 8.0)         

           vo= velocity in km/s corresponding to v=1. (default: 220.)

        OUTPUT:

           pm_l(t)

        HISTORY:

           2011-02-24 - Written - Bovy (NYU)

        """
        return self._orb.pmll(*args,**kwargs)

    def pmbb(self,*args,**kwargs):
        """
        NAME:

           pmbb

        PURPOSE:

           return proper motion in Galactic latitude (in mas/yr)

        INPUT:

           t - (optional) time at which to get pmbb

           obs=[X,Y,Z,vx,vy,vz] - (optional) position and velocity of observer 
                         in the Galactocentric frame
                         (in kpc and km/s) (default=[8.0,0.,0.,0.,220.,0.])
                         OR Orbit object that corresponds to the orbit
                         of the observer

           ro= distance in kpc corresponding to R=1. (default: 8.0)         

           vo= velocity in km/s corresponding to v=1. (default: 220.)

        OUTPUT:

           pm_b(t)

        HISTORY:

           2011-02-24 - Written - Bovy (NYU)

        """
        return self._orb.pmbb(*args,**kwargs)

    def vlos(self,*args,**kwargs):
        """
        NAME:

           vlos

        PURPOSE:

           return the line-of-sight velocity (in km/s)

        INPUT:

           t - (optional) time at which to get vlos

           obs=[X,Y,Z,vx,vy,vz] - (optional) position and velocity of observer 
                         in the Galactocentric frame
                         (in kpc and km/s) (default=[8.0,0.,0.,0.,220.,0.])
                         OR Orbit object that corresponds to the orbit
                         of the observer

           ro= distance in kpc corresponding to R=1. (default: 8.0)         

           vo= velocity in km/s corresponding to v=1. (default: 220.)

        OUTPUT:

           vlos(t)

        HISTORY:

           2011-02-24 - Written - Bovy (NYU)

        """
        return self._orb.vlos(*args,**kwargs)

    def vra(self,*args,**kwargs):
        """
        NAME:

           vra

        PURPOSE:

           return velocity in right ascension (km/s)

        INPUT:

           t - (optional) time at which to get vra

           obs=[X,Y,Z,vx,vy,vz] - (optional) position and velocity of observer 
                         in the Galactocentric frame
                         (in kpc and km/s) (default=[8.0,0.,0.,0.,220.,0.])
                         OR Orbit object that corresponds to the orbit
                         of the observer

           ro= distance in kpc corresponding to R=1. (default: 8.0)         

           vo= velocity in km/s corresponding to v=1. (default: 220.)

        OUTPUT:

           v_ra(t) in km/s

        HISTORY:

           2011-03-27 - Written - Bovy (NYU)

        """
        dist= self._orb.dist(*args,**kwargs)
        if _APY_UNITS and isinstance(dist,units.Quantity):
            return units.Quantity(dist.to(units.kpc).value*_K*
                                  self._orb.pmra(*args,**kwargs)\
                                      .to(units.mas/units.yr).value,
                                  unit=units.km/units.s)
        else:
            return dist*_K*self._orb.pmra(*args,**kwargs)

    def vdec(self,*args,**kwargs):
        """
        NAME:

           vdec

        PURPOSE:

           return velocity in declination (km/s)

        INPUT:

           t - (optional) time at which to get vdec

           obs=[X,Y,Z,vx,vy,vz] - (optional) position and velocity of observer 
                         in the Galactocentric frame
                         (in kpc and km/s) (default=[8.0,0.,0.,0.,220.,0.])
                         OR Orbit object that corresponds to the orbit
                         of the observer

           ro= distance in kpc corresponding to R=1. (default: 8.0)         

           vo= velocity in km/s corresponding to v=1. (default: 220.)

        OUTPUT:

           v_dec(t) in km/s

        HISTORY:

           2011-03-27 - Written - Bovy (NYU)

        """
        dist= self._orb.dist(*args,**kwargs)
        if _APY_UNITS and isinstance(dist,units.Quantity):
            return units.Quantity(dist.to(units.kpc).value*_K*
                                  self._orb.pmdec(*args,**kwargs)\
                                      .to(units.mas/units.yr).value,
                                  unit=units.km/units.s)
        else:
            return dist*_K*self._orb.pmdec(*args,**kwargs)

    def vll(self,*args,**kwargs):
        """
        NAME:

           vll

        PURPOSE:

           return the velocity in Galactic longitude (km/s)

        INPUT:

           t - (optional) time at which to get vll

           obs=[X,Y,Z,vx,vy,vz] - (optional) position and velocity of observer 
                         in the Galactocentric frame
                         (in kpc and km/s) (default=[8.0,0.,0.,0.,220.,0.])
                         OR Orbit object that corresponds to the orbit
                         of the observer

           ro= distance in kpc corresponding to R=1. (default: 8.0)         

           vo= velocity in km/s corresponding to v=1. (default: 220.)

        OUTPUT:

           v_l(t) in km/s

        HISTORY:

           2011-03-27 - Written - Bovy (NYU)

        """
        dist= self._orb.dist(*args,**kwargs)
        if _APY_UNITS and isinstance(dist,units.Quantity):
            return units.Quantity(dist.to(units.kpc).value*_K*
                                  self._orb.pmll(*args,**kwargs)\
                                      .to(units.mas/units.yr).value,
                                  unit=units.km/units.s)
        else:
            return dist*_K*self._orb.pmll(*args,**kwargs)

    def vbb(self,*args,**kwargs):
        """
        NAME:

           vbb

        PURPOSE:

            return velocity in Galactic latitude (km/s)

        INPUT:

           t - (optional) time at which to get vbb

           obs=[X,Y,Z,vx,vy,vz] - (optional) position and velocity of observer 
                         in the Galactocentric frame
                         (in kpc and km/s) (default=[8.0,0.,0.,0.,220.,0.])
                         OR Orbit object that corresponds to the orbit
                         of the observer

           ro= distance in kpc corresponding to R=1. (default: 8.0)         

           vo= velocity in km/s corresponding to v=1. (default: 220.)

        OUTPUT:

           v_b(t) in km/s

        HISTORY:

           2011-02-24 - Written - Bovy (NYU)

        """
        dist= self._orb.dist(*args,**kwargs)
        if _APY_UNITS and isinstance(dist,units.Quantity):
            return units.Quantity(dist.to(units.kpc).value*_K*
                                  self._orb.pmbb(*args,**kwargs)\
                                      .to(units.mas/units.yr).value,
                                  unit=units.km/units.s)
        else:
            return dist*_K*self._orb.pmbb(*args,**kwargs)

    def helioX(self,*args,**kwargs):
        """
        NAME:

           helioX

        PURPOSE:

           return Heliocentric Galactic rectangular x-coordinate (aka "X")

        INPUT:

           t - (optional) time at which to get X

           obs=[X,Y,Z] - (optional) position and velocity of observer 
                         in the Galactocentric frame
                         (in kpc and km/s) (default=[8.0,0.,0.,0.,220.,0.])
                         OR Orbit object that corresponds to the orbit
                         of the observer

           ro= distance in kpc corresponding to R=1. (default: 8.0)         

        OUTPUT:

           helioX(t)

        HISTORY:

           2011-02-24 - Written - Bovy (NYU)

        """
        return self._orb.helioX(*args,**kwargs)

    def helioY(self,*args,**kwargs):
        """
        NAME:

           helioY

        PURPOSE:

           return Heliocentric Galactic rectangular y-coordinate (aka "Y")

        INPUT:

           t - (optional) time at which to get Y

           obs=[X,Y,Z] - (optional) position and velocity of observer 
                         in the Galactocentric frame
                         (in kpc and km/s) (default=[8.0,0.,0.,0.,220.,0.])
                         OR Orbit object that corresponds to the orbit
                         of the observer

           ro= distance in kpc corresponding to R=1. (default: 8.0)         

        OUTPUT:

           helioY(t)

        HISTORY:

           2011-02-24 - Written - Bovy (NYU)

        """
        return self._orb.helioY(*args,**kwargs)

    def helioZ(self,*args,**kwargs):
        """
        NAME:

           helioZ

        PURPOSE:

           return Heliocentric Galactic rectangular z-coordinate (aka "Z")

        INPUT:

           t - (optional) time at which to get Z

           obs=[X,Y,Z] - (optional) position and velocity of observer 
                         in the Galactocentric frame
                         (in kpc and km/s) (default=[8.0,0.,0.,0.,220.,0.])
                         OR Orbit object that corresponds to the orbit
                         of the observer

           ro= distance in kpc corresponding to R=1. (default: 8.0)         

        OUTPUT:

           helioZ(t)

        HISTORY:

           2011-02-24 - Written - Bovy (NYU)

        """
        return self._orb.helioZ(*args,**kwargs)

    def U(self,*args,**kwargs):
        """
        NAME:

           U

        PURPOSE:

           return Heliocentric Galactic rectangular x-velocity (aka "U")

        INPUT:

           t - (optional) time at which to get U

           obs=[X,Y,Z,vx,vy,vz] - (optional) position and velocity of observer 
                         in the Galactocentric frame
                         (in kpc and km/s) (default=[8.0,0.,0.,0.,220.,0.])
                         OR Orbit object that corresponds to the orbit
                         of the observer

           ro= distance in kpc corresponding to R=1. (default: 8.0)         

           vo= velocity in km/s corresponding to v=1. (default: 220.)

        OUTPUT:

           U(t)

        HISTORY:

           2011-02-24 - Written - Bovy (NYU)

        """
        return self._orb.U(*args,**kwargs)

    def V(self,*args,**kwargs):
        """
        NAME:

           V

        PURPOSE:

           return Heliocentric Galactic rectangular y-velocity (aka "V")

        INPUT:

           t - (optional) time at which to get U

           obs=[X,Y,Z,vx,vy,vz] - (optional) position and velocity of observer 
                         in the Galactocentric frame
                         (in kpc and km/s) (default=[8.0,0.,0.,0.,220.,0.])
                         OR Orbit object that corresponds to the orbit
                         of the observer

           ro= distance in kpc corresponding to R=1. (default: 8.0)         

           vo= velocity in km/s corresponding to v=1. (default: 220.)

        OUTPUT:

           V(t)

        HISTORY:

           2011-02-24 - Written - Bovy (NYU)

        """
        return self._orb.V(*args,**kwargs)

    def W(self,*args,**kwargs):
        """
        NAME:

           W

        PURPOSE:

           return Heliocentric Galactic rectangular z-velocity (aka "W")

        INPUT:

           t - (optional) time at which to get W

           obs=[X,Y,Z,vx,vy,vz] - (optional) position and velocity of observer 
                         in the Galactocentric frame
                         (in kpc and km/s) (default=[8.0,0.,0.,0.,220.,0.])
                         OR Orbit object that corresponds to the orbit
                         of the observer

           ro= distance in kpc corresponding to R=1. (default: 8.0)         

           vo= velocity in km/s corresponding to v=1. (default: 220.)

        OUTPUT:

           W(t)

        HISTORY:

           2011-02-24 - Written - Bovy (NYU)

        """
        return self._orb.W(*args,**kwargs)

    def SkyCoord(self,*args,**kwargs):
        """
        NAME:

           SkyCoord

        PURPOSE:

           return the position as an astropy SkyCoord

        INPUT:

           t - (optional) time at which to get the position

           obs=[X,Y,Z] - (optional) position of observer (in kpc) 
                         (default=Object-wide default)
                         OR Orbit object that corresponds to the orbit
                         of the observer

           ro= distance in kpc corresponding to R=1. (default=Object-wide default)

        OUTPUT:

           SkyCoord(t)

        HISTORY:

           2015-06-02 - Written - Bovy (IAS)

        """
        return self._orb.SkyCoord(*args,**kwargs)

    def __call__(self,*args,**kwargs):
        """
        NAME:
 
          __call__

        PURPOSE:

           return the orbit at time t

        INPUT:

           t - desired time

           rect - if true, return rectangular coordinates

        OUTPUT:

           an Orbit instance with initial condition set to the 
           phase-space at time t or list of Orbit instances if multiple 
           times are given

        HISTORY:

           2010-07-10 - Written - Bovy (NYU)

        """
        orbSetupKwargs= {'ro':None,
                         'vo':None,
                         'zo':self._orb._zo,
                         'solarmotion':self._orb._solarmotion}
        if self._orb._roSet:
            orbSetupKwargs['ro']= self._orb._ro
        if self._orb._voSet:
            orbSetupKwargs['vo']= self._orb._vo
        thiso= self._orb(*args,**kwargs)
        if len(thiso.shape) == 1: return Orbit(vxvv=thiso,**orbSetupKwargs)
        else: return [Orbit(vxvv=thiso[:,ii],
                            **orbSetupKwargs) for ii in range(thiso.shape[1])]

    def plot(self,*args,**kwargs):
        """
        NAME:

           plot

        PURPOSE:

           plot a previously calculated orbit (with reasonable defaults)

        INPUT:

           d1= first dimension to plot ('x', 'y', 'R', 'vR', 'vT', 'z', 'vz', ...)

           d2= second dimension to plot

           ro= (Object-wide default) physical scale for distances to use to convert

           vo= (Object-wide default) physical scale for velocities to use to convert

           use_physical= use to override Object-wide default for using a physical scale for output

           matplotlib.plot inputs+bovy_plot.plot inputs

        OUTPUT:

           sends plot to output device

        HISTORY:

           2010-07-10 - Written - Bovy (NYU)

        """
        self._orb.plot(*args,**kwargs)

    def plot3d(self,*args,**kwargs):
        """
        NAME:

           plot3d

        PURPOSE:

           plot 3D aspects of an Orbit

        INPUT:

           d1= first dimension to plot ('x', 'y', 'R', 'vR', 'vT', 'z', 'vz', ...)

           d2= second dimension to plot

           d3= third dimension to plot

           ro= (Object-wide default) physical scale for distances to use to convert

           vo= (Object-wide default) physical scale for velocities to use to convert

           use_physical= use to override Object-wide default for using a physical scale for output

           bovy_plot3d args and kwargs

        OUTPUT:

           plot

        HISTORY:

           2010-07-26 - Written - Bovy (NYU)

           2010-09-22 - Adapted to more general framework - Bovy (NYU)

           2010-01-08 - Adapted to 3D - Bovy (NYU)
        """
        self._orb.plot3d(*args,**kwargs)

    def plotE(self,*args,**kwargs):
        """
        NAME:

           plotE

        PURPOSE:

           plot E(.) along the orbit

        INPUT:

           pot= Potential instance or list of instances in which the orbit was integrated

           d1= plot Ez vs d1: e.g., 't', 'z', 'R', 'vR', 'vT', 'vz'      

           normed= if set, plot E(t)/E(0) rather than E(t)

           ro= (Object-wide default) physical scale for distances to use to convert

           vo= (Object-wide default) physical scale for velocities to use to convert

           use_physical= use to override Object-wide default for using a physical scale for output

           +bovy_plot.bovy_plot inputs

        OUTPUT:

           figure to output device

        HISTORY:

           2010-07-10 - Written - Bovy (NYU)

           2014-06-16 - Changed to actually plot E rather than E/E0 - Bovy (IAS)

        """
        self._orb.plotE(*args,**kwargs)

    def plotEz(self,*args,**kwargs):
        """
        NAME:

           plotEz

        PURPOSE:

           plot E_z(.) along the orbit

        INPUT:

           pot=  Potential instance or list of instances in which the orbit was integrated

           d1= plot Ez vs d1: e.g., 't', 'z', 'R'

           normed= if set, plot E(t)/E(0) rather than E(t)

           ro= (Object-wide default) physical scale for distances to use to convert

           vo= (Object-wide default) physical scale for velocities to use to convert

           use_physical= use to override Object-wide default for using a physical scale for output

           +bovy_plot.bovy_plot inputs

        OUTPUT:

           figure to output device

        HISTORY:

           2010-07-10 - Written - Bovy (NYU)

        """
        self._orb.plotEz(*args,**kwargs)

    def plotER(self,*args,**kwargs):
        """
        NAME:

           plotER

        PURPOSE:

           plot E_R(.) along the orbit

        INPUT:

           pot=  Potential instance or list of instances in which the orbit was integrated

           d1= plot ER vs d1: e.g., 't', 'z', 'R'

           normed= if set, plot E(t)/E(0) rather than E(t)

           ro= (Object-wide default) physical scale for distances to use to convert

           vo= (Object-wide default) physical scale for velocities to use to convert

           use_physical= use to override Object-wide default for using a physical scale for output

           +bovy_plot.bovy_plot inputs

        OUTPUT:

           figure to output device

        HISTORY:

           2010-07-10 - Written - Bovy (NYU)

        """
        self._orb.plotER(*args,**kwargs)

    def plotEzJz(self,*args,**kwargs):
        """
        NAME:

           plotEzJzt

        PURPOSE:

           plot E_z(t)/sqrt(dens(R)) / (E_z(0)/sqrt(dens(R(0)))) along the orbit (an approximation to the vertical action)

        INPUT:

           pot - Potential instance or list of instances in which the orbit was integrated

           d1= plot Ez vs d1: e.g., 't', 'z', 'R'

           +bovy_plot.bovy_plot inputs

        OUTPUT:

           figure to output device

        HISTORY:

           2010-08-08 - Written - Bovy (NYU)

        """
        self._orb.plotEzJz(*args,**kwargs)

    def plotJacobi(self,*args,**kwargs):
        """
        NAME:

           plotJacobi

        PURPOSE:

           plot the Jacobi integral along the orbit

        INPUT:

           OmegaP= pattern speed

           pot= - Potential instance or list of instances in which the orbit 
                 was integrated

           d1= - plot Ez vs d1: e.g., 't', 'z', 'R', 'vR', 'vT', 'vz'      

           normed= if set, plot E(t)/E(0) rather than E(t)

           ro= (Object-wide default) physical scale for distances to use to convert

           vo= (Object-wide default) physical scale for velocities to use to convert

           use_physical= use to override Object-wide default for using a physical scale for output

           +bovy_plot.bovy_plot inputs

        OUTPUT:

           figure to output device

        HISTORY:

           2011-10-10 - Written - Bovy (IAS)

        """
        self._orb.plotJacobi(*args,**kwargs)

    def plotR(self,*args,**kwargs):
        """
        NAME:

           plotR

        PURPOSE:

           plot R(.) along the orbit

        INPUT:

           d1= plot vs d1: e.g., 't', 'z', 'R'

           ro= (Object-wide default) physical scale for distances to use to convert

           use_physical= use to override Object-wide default for using a physical scale for output

           bovy_plot.bovy_plot inputs

        OUTPUT:

           figure to output device

        HISTORY:

           2010-07-10 - Written - Bovy (NYU)

        """
        self._orb.plotR(*args,**kwargs)

    def plotz(self,*args,**kwargs):
        """
        NAME:

           plotz

        PURPOSE:

           plot z(.) along the orbit

        INPUT:

           d1= plot vs d1: e.g., 't', 'z', 'R'

           ro= (Object-wide default) physical scale for distances to use to convert

           use_physical= use to override Object-wide default for using a physical scale for output

           bovy_plot.bovy_plot inputs

        OUTPUT:

           figure to output device

        HISTORY:

           2010-07-10 - Written - Bovy (NYU)

        """
        self._orb.plotz(*args,**kwargs)

    def plotvR(self,*args,**kwargs):
        """
        NAME:

           plotvR

        PURPOSE:

           plot vR(.) along the orbit

        INPUT:

           d1= plot vs d1: e.g., 't', 'z', 'R'

           bovy_plot.bovy_plot inputs

        OUTPUT:

           figure to output device

        HISTORY:

           2010-07-10 - Written - Bovy (NYU)

        """
        self._orb.plotvR(*args,**kwargs)

    def plotvT(self,*args,**kwargs):
        """
        NAME:

           plotvT

        PURPOSE:

           plot vT(.) along the orbit

        INPUT:

           d1= plot vs d1: e.g., 't', 'z', 'R'

           bovy_plot.bovy_plot inputs

        OUTPUT:

           figure to output device

        HISTORY:

           2010-07-10 - Written - Bovy (NYU)

        """
        self._orb.plotvT(*args,**kwargs)

    def plotphi(self,*args,**kwargs):
        """
        NAME:

           plotphi

        PURPOSE:

           plot \phi(.) along the orbit

        INPUT:

           d1= plot vs d1: e.g., 't', 'z', 'R'

           bovy_plot.bovy_plot inputs

        OUTPUT:

           figure to output device

        HISTORY:

           2010-07-10 - Written - Bovy (NYU)

        """
        self._orb.plotphi(*args,**kwargs)

    def plotvz(self,*args,**kwargs):
        """
        NAME:

           plotvz

        PURPOSE:

           plot vz(.) along the orbit

        INPUT:
           d1= plot vs d1: e.g., 't', 'z', 'R'

           bovy_plot.bovy_plot inputs

        OUTPUT:

           figure to output device

        HISTORY:

           2010-07-10 - Written - Bovy (NYU)

        """
        self._orb.plotvz(*args,**kwargs)

    def plotx(self,*args,**kwargs):
        """
        NAME:

           plotx

        PURPOSE:

           plot x(.) along the orbit

        INPUT:

           d1= plot vs d1: e.g., 't', 'z', 'R'

           ro= (Object-wide default) physical scale for distances to use to convert

           use_physical= use to override Object-wide default for using a physical scale for output

           bovy_plot.bovy_plot inputs

        OUTPUT:

           figure to output device

        HISTORY:

           2010-07-21 - Written - Bovy (NYU)

        """
        self._orb.plotx(*args,**kwargs)

    def plotvx(self,*args,**kwargs):
        """
        NAME:

           plotvx

        PURPOSE:

           plot vx(.) along the orbit

        INPUT:

           d1= plot vs d1: e.g., 't', 'z', 'R'

           bovy_plot.bovy_plot inputs

        OUTPUT:

           figure to output device

        HISTORY:

           2010-07-21 - Written - Bovy (NYU)

        """
        self._orb.plotvx(*args,**kwargs)

    def ploty(self,*args,**kwargs):
        """
        NAME:

           ploty

        PURPOSE:

           plot y(.) along the orbit

        INPUT:

           d1= plot vs d1: e.g., 't', 'z', 'R'

           ro= (Object-wide default) physical scale for distances to use to convert

           use_physical= use to override Object-wide default for using a physical scale for output

           bovy_plot.bovy_plot inputs

        OUTPUT:

           figure to output device

        HISTORY:

           2010-07-21 - Written - Bovy (NYU)

        """
        self._orb.ploty(*args,**kwargs)

    def plotvy(self,*args,**kwargs):
        """
        NAME:

           plotvy

        PURPOSE:

           plot vy(.) along the orbit

        INPUT:

           d1= plot vs d1: e.g., 't', 'z', 'R'

           bovy_plot.bovy_plot inputs

        OUTPUT:

           figure to output device

        HISTORY:

           2010-07-21 - Written - Bovy (NYU)

        """
        self._orb.plotvy(*args,**kwargs)

    def toPlanar(self):
        """
        NAME:

           toPlanar

        PURPOSE:

           convert a 3D orbit into a 2D orbit

        INPUT:

           (none)

        OUTPUT:

           planar Orbit

        HISTORY:

           2010-11-30 - Written - Bovy (NYU)

        """
        orbSetupKwargs= {'ro':None,
                         'vo':None,
                         'zo':self._orb._zo,
                         'solarmotion':self._orb._solarmotion}
        if self._orb._roSet:
            orbSetupKwargs['ro']= self._orb._ro
        if self._orb._voSet:
            orbSetupKwargs['vo']= self._orb._vo
        if len(self._orb.vxvv) == 6:
            vxvv= [self._orb.vxvv[0],self._orb.vxvv[1],
                   self._orb.vxvv[2],self._orb.vxvv[5]]
        elif len(self._orb.vxvv) == 5:
            vxvv= [self._orb.vxvv[0],self._orb.vxvv[1],self._orb.vxvv[2]]
        else:
            raise AttributeError("planar or linear Orbits do not have the toPlanar attribute")
        return Orbit(vxvv=vxvv,**orbSetupKwargs)

    def toLinear(self):
        """
        NAME:

           toLinear

        PURPOSE:

           convert a 3D orbit into a 1D orbit (z)

        INPUT:

           (none)

        OUTPUT:

           linear Orbit

        HISTORY:

           2010-11-30 - Written - Bovy (NYU)

        """
        orbSetupKwargs= {'ro':None,
                         'vo':None,
                         'zo':self._orb._zo,
                         'solarmotion':self._orb._solarmotion}
        if self._orb._roSet:
            orbSetupKwargs['ro']= self._orb._ro
        if self._orb._voSet:
            orbSetupKwargs['vo']= self._orb._vo
        if len(self._orb.vxvv) == 6 or len(self._orb.vxvv) == 5:
            vxvv= [self._orb.vxvv[3],self._orb.vxvv[4]]
        else:
            raise AttributeError("planar or linear Orbits do not have the toPlanar attribute")
        return Orbit(vxvv=vxvv,**orbSetupKwargs)

    def __add__(self,linOrb):
        """
        NAME:

           __add__

        PURPOSE:

           add a linear orbit and a planar orbit to make a 3D orbit

        INPUT:

           linear or plane orbit instance

        OUTPUT:

           3D orbit

        HISTORY:

           2010-07-21 - Written - Bovy (NYU)

        """
        orbSetupKwargs= {'ro':None,
                         'vo':None,
                         'zo':self._orb._zo,
                         'solarmotion':self._orb._solarmotion}
        if self._orb._roSet:
            orbSetupKwargs['ro']= self._orb._ro
        if self._orb._voSet:
            orbSetupKwargs['vo']= self._orb._vo
        if (not (isinstance(self._orb,planarOrbitTop) and 
                isinstance(linOrb._orb,linearOrbit)) and
            not (isinstance(self._orb,linearOrbit) and 
                 isinstance(linOrb._orb,planarOrbitTop))):
            raise AttributeError("Only planarOrbit+linearOrbit is supported")
        if isinstance(self._orb,planarROrbit):
            return Orbit(vxvv=[self._orb.vxvv[0],self._orb.vxvv[1],
                               self._orb.vxvv[2],
                               linOrb._orb.vxvv[0],linOrb._orb.vxvv[1]],
                         **orbSetupKwargs)
        elif isinstance(self._orb,planarOrbit):
            return Orbit(vxvv=[self._orb.vxvv[0],self._orb.vxvv[1],
                               self._orb.vxvv[2],
                               linOrb._orb.vxvv[0],linOrb._orb.vxvv[1],
                               self._orb.vxvv[3]],
                         **orbSetupKwargs)
        elif isinstance(linOrb._orb,planarROrbit):
            return Orbit(vxvv=[linOrb._orb.vxvv[0],linOrb._orb.vxvv[1],
                               linOrb._orb.vxvv[2],
                               self._orb.vxvv[0],self._orb.vxvv[1]],
                         **orbSetupKwargs)
        elif isinstance(linOrb._orb,planarOrbit):
            return Orbit(vxvv=[linOrb._orb.vxvv[0],linOrb._orb.vxvv[1],
                               linOrb._orb.vxvv[2],
                               self._orb.vxvv[0],self._orb.vxvv[1],
                               linOrb._orb.vxvv[3]],
                         **orbSetupKwargs)

def _check_integrate_dt(t,dt):
    """Check that the stepszie in t is an integer x dt"""
    if dt is None:
        return True
    mult= round((t[1]-t[0])/dt)
    if nu.fabs(mult*dt-t[1]+t[0]) < 10.**-10.:
        return True
    else:
        return False

def _check_potential_dim(orb,pot):
    from galpy.potential import _dim
    # Don't deal with pot=None here, just dimensionality
    assert pot is None or orb.dim() <= _dim(pot), 'Orbit dimensionality is %i, but potential dimensionality is %i < %i; orbit needs to be of equal or lower dimensionality as the potential; you can reduce the dimensionality---if appropriate---of your orbit with orbit.toPlanar or orbit.toLinear' % (orb.dim(),_dim(pot),orb.dim())<|MERGE_RESOLUTION|>--- conflicted
+++ resolved
@@ -401,14 +401,11 @@
            2015-06-28 - Added dt keyword - Bovy (IAS)
 
         """
-<<<<<<< HEAD
+        _check_potential_dim(self,pot)
         # Parse t
         if _APY_LOADED and isinstance(t,units.Quantity):
             t= t.to(units.Gyr).value\
                 /bovy_conversion.time_in_Gyr(self._vo,self._ro)
-=======
-        _check_potential_dim(self,pot)
->>>>>>> 5b5ff62a
         from galpy.potential import MWPotential
         if pot == MWPotential:
             warnings.warn("Use of MWPotential as a Milky-Way-like potential is deprecated; galpy.potential.MWPotential2014, a potential fit to a large variety of dynamical constraints (see Bovy 2015), is the preferred Milky-Way-like potential in galpy",
@@ -462,14 +459,11 @@
            2014-06-29 - Added rectIn and rectOut - Bovy (IAS)
 
         """
-<<<<<<< HEAD
+        _check_potential_dim(self,pot)
         # Parse t
         if _APY_LOADED and isinstance(t,units.Quantity):
             t= t.to(units.Gyr).value\
                 /bovy_conversion.time_in_Gyr(self._vo,self._ro)
-=======
-        _check_potential_dim(self,pot)
->>>>>>> 5b5ff62a
         self._orb.integrate_dxdv(dxdv,t,pot,method=method,
                                  rectIn=rectIn,rectOut=rectOut)
 
