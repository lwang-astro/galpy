--- conflicted
+++ resolved
@@ -31,13 +31,10 @@
 */
 #ifndef __BOVY_SYMPLECTICODE_H__
 #define __BOVY_SYMPLECTICODE_H__
-<<<<<<< HEAD
 #ifdef __cplusplus
 extern "C" {
 #endif
-=======
 #include "signal.h"
->>>>>>> 3d747065
 #include <galpy_potentials.h>
 /*
   Global variables
