--- conflicted
+++ resolved
@@ -1,2826 +1,6 @@
-<<<<<<< HEAD
-###############################################################################
-#
-#   bovy_coords: module for coordinate transformations between the equatorial
-#                and Galactic coordinate frame
-#
-#
-#      Main included functions:
-#            radec_to_lb
-#            lb_to_radec
-#            radec_to_custom
-#            custom_to_radec
-#            lbd_to_XYZ
-#            XYZ_to_lbd
-#            rectgal_to_sphergal
-#            sphergal_to_rectgal
-#            vrpmllpmbb_to_vxvyvz
-#            vxvyvz_to_vrpmllpmbb
-#            pmrapmdec_to_pmllpmbb
-#            pmllpmbb_to_pmrapmdec
-#            pmrapmdec_to_custom
-#            custom_to_pmrapmdec
-#            cov_pmrapmdec_to_pmllpmbb
-#            cov_dvrpmllbb_to_vxyz
-#            XYZ_to_galcenrect
-#            XYZ_to_galcencyl
-#            galcenrect_to_XYZ
-#            galcencyl_to_XYZ
-#            rect_to_cyl
-#            cyl_to_rect
-#            rect_to_cyl_vec
-#            cyl_to_rect_vec
-#            vxvyvz_to_galcenrect
-#            vxvyvz_to_galcencyl
-#            galcenrect_to_vxvyvz
-#            galcencyl_to_vxvyvz
-#            dl_to_rphi_2d
-#            rphi_to_dl_2d
-#            Rz_to_coshucosv
-#            Rz_to_uv
-#            uv_to_Rz
-#            Rz_to_lambdanu
-#            Rz_to_lambdanu_jac
-#            Rz_to_lambdanu_hess
-#            lambdanu_to_Rz
-#
-##############################################################################
-#############################################################################
-#Copyright (c) 2010 - 2019, Jo Bovy
-#All rights reserved.
-#
-#Redistribution and use in source and binary forms, with or without
-#modification, are permitted provided that the following conditions are met:
-#
-#   Redistributions of source code must retain the above copyright notice,
-#      this list of conditions and the following disclaimer.
-#   Redistributions in binary form must reproduce the above copyright notice,
-#      this list of conditions and the following disclaimer in the
-#      documentation and/or other materials provided with the distribution.
-#   The name of the author may not be used to endorse or promote products
-#      derived from this software without specific prior written permission.
-#
-#THIS SOFTWARE IS PROVIDED BY THE COPYRIGHT HOLDERS AND CONTRIBUTORS
-#"AS IS" AND ANY EXPRESS OR IMPLIED WARRANTIES, INCLUDING, BUT NOT
-#LIMITED TO, THE IMPLIED WARRANTIES OF MERCHANTABILITY AND FITNESS FOR
-#A PARTICULAR PURPOSE ARE DISCLAIMED. IN NO EVENT SHALL THE COPYRIGHT
-#HOLDER OR CONTRIBUTORS BE LIABLE FOR ANY DIRECT, INDIRECT,
-#INCIDENTAL, SPECIAL, EXEMPLARY, OR CONSEQUENTIAL DAMAGES (INCLUDING,
-#BUT NOT LIMITED TO, PROCUREMENT OF SUBSTITUTE GOODS OR SERVICES; LOSS
-#OF USE, DATA, OR PROFITS; OR BUSINESS INTERRUPTION) HOWEVER CAUSED
-#AND ON ANY THEORY OF LIABILITY, WHETHER IN CONTRACT, STRICT
-#LIABILITY, OR TORT (INCLUDING NEGLIGENCE OR OTHERWISE) ARISING IN ANY
-#WAY OUT OF THE USE OF THIS SOFTWARE, EVEN IF ADVISED OF THE
-#POSSIBILITY OF SUCH DAMAGE.
-#############################################################################
-from functools import wraps
-import numpy
-from ..util import _rotate_to_arbitrary_vector
-from ..util.config import __config__
-_APY_COORDS= __config__.getboolean('astropy','astropy-coords')
-_APY_LOADED= True
-try:
-    import astropy.coordinates as apycoords
-    from astropy import units
-except ImportError:
-    _APY_LOADED= False
-_APY_COORDS*= _APY_LOADED
-_DEGTORAD= numpy.pi/180.
-if _APY_LOADED:
-    _K= (1.*units.mas/units.yr).to(units.km/units.s/units.kpc,
-                                   equivalencies=units.dimensionless_angles())\
-                                   .value
-else:
-    _K=4.74047
-# numpy 1.14 einsum bug causes astropy conversions to fail in py2.7 -> turn off
-if _APY_COORDS:
-    ra, dec= numpy.array([192.25*_DEGTORAD]), numpy.array([27.4*_DEGTORAD])
-    c= apycoords.SkyCoord(ra*units.rad,dec*units.rad,
-                          equinox='B1950',frame='fk4')
-    # This conversion fails bc of einsum bug
-    try:
-        c= c.transform_to(apycoords.Galactic)
-    except TypeError: # pragma: no cover
-        _APY_COORDS= False
-def scalarDecorator(func):
-    """Decorator to return scalar outputs as a set"""
-    @wraps(func)
-    def scalar_wrapper(*args,**kwargs):
-        if numpy.array(args[0]).shape == ():
-            scalarOut= True
-            newargs= ()
-            for ii in range(len(args)):
-                newargs= newargs+(numpy.array([args[ii]]),)
-            args= newargs
-        else:
-            scalarOut= False
-        result= func(*args,**kwargs)
-        if scalarOut:
-            out= ()
-            for ii in range(result.shape[1]):
-                out= out+(result[0,ii],)
-            return out
-        else:
-            return result
-    return scalar_wrapper
-
-
-def degreeDecorator(inDegrees,outDegrees):
-    """
-    NAME:
-
-       degreeDecorator
-
-    PURPOSE:
-
-       Decorator to transform angles from and to degrees if necessary
-
-    INPUT:
-
-       inDegrees - list specifiying indices of angle arguments (e.g., [0,1])
-       outDegrees - list, same as inDegrees, but for function return
-
-    HISTORY:
-
-       ____-__-__ - Written - Bovy
-
-       2019-03-02 - speedup - Nathaniel Starkman (UofT)
-
-    """
-    # (modified) old degree decorator
-    def wrapper(func):
-        @wraps(func)
-        def wrapped(*args, **kwargs):
-            isdeg = kwargs.get('degree', False)
-            if isdeg:
-                args = [arg * numpy.pi / 180 if i in inDegrees else arg
-                        for i, arg in enumerate(args)]
-            out = func(*args, **kwargs)
-            if isdeg:
-                for i in outDegrees:
-                    out[:, i] *= 180. / numpy.pi
-            return out
-        return wrapped
-    return wrapper
-
-
-@scalarDecorator
-@degreeDecorator([0,1],[0,1])
-def radec_to_lb(ra,dec,degree=False,epoch=2000.0):
-    """
-    NAME:
-
-       radec_to_lb
-
-    PURPOSE:
-
-       transform from equatorial coordinates to Galactic coordinates
-
-    INPUT:
-
-       ra - right ascension
-
-       dec - declination
-
-       degree - (Bool) if True, ra and dec are given in degree and l and b will be as well
-
-       epoch - epoch of ra,dec (right now only 2000.0 and 1950.0 are supported when not using astropy's transformations internally; when internally using astropy's coordinate transformations, epoch can be None for ICRS, 'JXXXX' for FK5, and 'BXXXX' for FK4)
-
-    OUTPUT:
-
-       l,b
-
-       For vector inputs [:,2]
-
-    HISTORY:
-
-       2009-11-12 - Written - Bovy (NYU)
-
-       2014-06-14 - Re-written w/ numpy functions for speed and w/ decorators for beauty - Bovy (IAS)
-
-       2016-05-13 - Added support for using astropy's coordinate transformations and for non-standard epochs - Bovy (UofT)
-
-    """
-    if _APY_COORDS:
-        epoch, frame= _parse_epoch_frame_apy(epoch)
-        c= apycoords.SkyCoord(ra*units.rad,dec*units.rad,
-                              equinox=epoch,frame=frame)
-        c= c.transform_to(apycoords.Galactic)
-        return numpy.array([c.l.to(units.rad).value,c.b.to(units.rad).value]).T
-    #First calculate the transformation matrix T
-    theta,dec_ngp,ra_ngp= get_epoch_angles(epoch)
-    T= numpy.dot(numpy.array([[numpy.cos(theta),numpy.sin(theta),0.],[numpy.sin(theta),-numpy.cos(theta),0.],[0.,0.,1.]]),numpy.dot(numpy.array([[-numpy.sin(dec_ngp),0.,numpy.cos(dec_ngp)],[0.,1.,0.],[numpy.cos(dec_ngp),0.,numpy.sin(dec_ngp)]]),numpy.array([[numpy.cos(ra_ngp),numpy.sin(ra_ngp),0.],[-numpy.sin(ra_ngp),numpy.cos(ra_ngp),0.],[0.,0.,1.]])))
-    #Whether to use degrees and scalar input is handled by decorators
-    XYZ= numpy.array([numpy.cos(dec)*numpy.cos(ra),
-                   numpy.cos(dec)*numpy.sin(ra),
-                   numpy.sin(dec)])
-    galXYZ= numpy.dot(T,XYZ)
-    galXYZ[2][galXYZ[2] > 1.]= 1.
-    galXYZ[2][galXYZ[2] < -1.]= -1.
-    b= numpy.arcsin(galXYZ[2])
-    l= numpy.arctan2(galXYZ[1]/numpy.cos(b),galXYZ[0]/numpy.cos(b))
-    l[l<0.]+= 2.*numpy.pi
-    out= numpy.array([l,b])
-    return out.T
-
-@scalarDecorator
-@degreeDecorator([0,1],[0,1])
-def lb_to_radec(l,b,degree=False,epoch=2000.0):
-    """
-    NAME:
-
-       lb_to_radec
-
-    PURPOSE:
-
-       transform from Galactic coordinates to equatorial coordinates
-
-    INPUT:
-
-       l - Galactic longitude
-
-       b - Galactic lattitude
-
-       degree - (Bool) if True, l and b are given in degree and ra and dec will be as well
-
-       epoch - epoch of ra,dec (right now only 2000.0 and 1950.0 are supported when not using astropy's transformations internally; when internally using astropy's coordinate transformations, epoch can be None for ICRS, 'JXXXX' for FK5, and 'BXXXX' for FK4)
-
-    OUTPUT:
-
-       ra,dec
-
-       For vector inputs [:,2]
-
-    HISTORY:
-
-       2010-04-07 - Written - Bovy (NYU)
-
-       2014-06-14 - Re-written w/ numpy functions for speed and w/ decorators for beauty - Bovy (IAS)
-
-       2016-05-13 - Added support for using astropy's coordinate transformations and for non-standard epochs - Bovy (UofT)
-
-    """
-    if _APY_COORDS:
-        epoch, frame= _parse_epoch_frame_apy(epoch)
-        c= apycoords.SkyCoord(l*units.rad,b*units.rad,frame='galactic')
-        if not epoch is None and 'J' in epoch:
-            c= c.transform_to(apycoords.FK5(equinox=epoch))
-        elif not epoch is None and 'B' in epoch:
-            c= c.transform_to(apycoords.FK4(equinox=epoch))
-        else:
-            c= c.transform_to(apycoords.ICRS)
-        return numpy.array([c.ra.to(units.rad).value,c.dec.to(units.rad).value]).T
-    #First calculate the transformation matrix T'
-    theta,dec_ngp,ra_ngp= get_epoch_angles(epoch)
-    T= numpy.dot(numpy.array([[numpy.cos(ra_ngp),-numpy.sin(ra_ngp),0.],[numpy.sin(ra_ngp),numpy.cos(ra_ngp),0.],[0.,0.,1.]]),numpy.dot(numpy.array([[-numpy.sin(dec_ngp),0.,numpy.cos(dec_ngp)],[0.,1.,0.],[numpy.cos(dec_ngp),0.,numpy.sin(dec_ngp)]]),numpy.array([[numpy.cos(theta),numpy.sin(theta),0.],[numpy.sin(theta),-numpy.cos(theta),0.],[0.,0.,1.]])))
-    #Whether to use degrees and scalar input is handled by decorators
-    XYZ= numpy.array([numpy.cos(b)*numpy.cos(l),
-                   numpy.cos(b)*numpy.sin(l),
-                   numpy.sin(b)])
-    eqXYZ= numpy.dot(T,XYZ)
-    dec= numpy.arcsin(eqXYZ[2])
-    ra= numpy.arctan2(eqXYZ[1],eqXYZ[0])
-    ra[ra<0.]+= 2.*numpy.pi
-    return numpy.array([ra,dec]).T
-
-@scalarDecorator
-@degreeDecorator([0,1],[])
-def lbd_to_XYZ(l,b,d,degree=False):
-    """
-    NAME:
-
-       lbd_to_XYZ
-
-    PURPOSE:
-
-       transform from spherical Galactic coordinates to rectangular Galactic coordinates (works with vector inputs)
-
-    INPUT:
-
-       l - Galactic longitude (rad)
-
-       b - Galactic lattitude (rad)
-
-       d - distance (arbitrary units)
-
-       degree - (bool) if True, l and b are in degrees
-
-    OUTPUT:
-
-       [X,Y,Z] in whatever units d was in
-
-       For vector inputs [:,3]
-
-    HISTORY:
-
-       2009-10-24- Written - Bovy (NYU)
-
-       2014-06-14 - Re-written w/ numpy functions for speed and w/ decorators for beauty - Bovy (IAS)
-
-    """
-    #Whether to use degrees and scalar input is handled by decorators
-    return numpy.array([d*numpy.cos(b)*numpy.cos(l),
-                     d*numpy.cos(b)*numpy.sin(l),
-                     d*numpy.sin(b)]).T
-
-def rectgal_to_sphergal(X,Y,Z,vx,vy,vz,degree=False):
-    """
-    NAME:
-
-       rectgal_to_sphergal
-
-    PURPOSE:
-
-       transform phase-space coordinates in rectangular Galactic coordinates to spherical Galactic coordinates (can take vector inputs)
-
-    INPUT:
-
-       X - component towards the Galactic Center (kpc)
-
-       Y - component in the direction of Galactic rotation (kpc)
-
-       Z - component towards the North Galactic Pole (kpc)
-
-       vx - velocity towards the Galactic Center (km/s)
-
-       vy - velocity in the direction of Galactic rotation (km/s)
-
-       vz - velocity towards the North Galactic Pole (km/s)
-
-       degree - (Bool) if True, return l and b in degrees
-
-    OUTPUT:
-
-       (l,b,d,vr,pmll x cos(b),pmbb) in (rad,rad,kpc,km/s,mas/yr,mas/yr)
-
-    HISTORY:
-
-       2009-10-25 - Written - Bovy (NYU)
-
-    """
-    lbd= XYZ_to_lbd(X,Y,Z,degree=degree)
-    vrpmllpmbb= vxvyvz_to_vrpmllpmbb(vx,vy,vz,X,Y,Z,XYZ=True)
-    if numpy.array(X).shape == ():
-        return numpy.array([lbd[0],lbd[1],lbd[2],vrpmllpmbb[0],vrpmllpmbb[1],vrpmllpmbb[2]])
-    else:
-        out=numpy.zeros((len(X),6))
-        out[:,0:3]= lbd
-        out[:,3:6]= vrpmllpmbb
-        return out
-
-def sphergal_to_rectgal(l,b,d,vr,pmll,pmbb,degree=False):
-    """
-    NAME:
-
-       sphergal_to_rectgal
-
-    PURPOSE:
-
-       transform phase-space coordinates in spherical Galactic coordinates to rectangular Galactic coordinates (can take vector inputs)
-
-    INPUT:
-
-       l - Galactic longitude (rad)
-
-       b - Galactic lattitude (rad)
-
-       d - distance (kpc)
-
-       vr - line-of-sight velocity (km/s)
-
-       pmll - proper motion in the Galactic longitude direction (mu_l*cos(b) ) (mas/yr)
-
-       pmbb - proper motion in the Galactic lattitude (mas/yr)
-
-       degree - (bool) if True, l and b are in degrees
-
-    OUTPUT:
-
-       (X,Y,Z,vx,vy,vz) in (kpc,kpc,kpc,km/s,km/s,km/s)
-
-    HISTORY:
-
-       2009-10-25 - Written - Bovy (NYU)
-
-    """
-    XYZ= lbd_to_XYZ(l,b,d,degree=degree)
-    vxvyvz= vrpmllpmbb_to_vxvyvz(vr,pmll,pmbb,l,b,d,XYZ=False,degree=degree)
-    if numpy.array(l).shape == ():
-        return numpy.array([XYZ[0],XYZ[1],XYZ[2],vxvyvz[0],vxvyvz[1],vxvyvz[2]])
-    else:
-        out=numpy.zeros((len(l),6))
-        out[:,0:3]= XYZ
-        out[:,3:6]= vxvyvz
-        return out
-
-@scalarDecorator
-@degreeDecorator([3,4],[])
-def vrpmllpmbb_to_vxvyvz(vr,pmll,pmbb,l,b,d,XYZ=False,degree=False):
-    """
-    NAME:
-
-       vrpmllpmbb_to_vxvyvz
-
-    PURPOSE:
-
-       Transform velocities in the spherical Galactic coordinate frame to the rectangular Galactic coordinate frame (can take vector inputs)
-
-    INPUT:
-
-       vr - line-of-sight velocity (km/s)
-
-       pmll - proper motion in the Galactic longitude (mu_l * cos(b))(mas/yr)
-
-       pmbb - proper motion in the Galactic lattitude (mas/yr)
-
-       l - Galactic longitude
-
-       b - Galactic lattitude
-
-       d - distance (kpc)
-
-       XYZ - (bool) If True, then l,b,d is actually X,Y,Z (rectangular Galactic coordinates)
-
-       degree - (bool) if True, l and b are in degrees
-
-    OUTPUT:
-
-       (vx,vy,vz) in (km/s,km/s,km/s)
-
-       For vector inputs [:,3]
-
-    HISTORY:
-
-       2009-10-24 - Written - Bovy (NYU)
-
-       2014-06-14 - Re-written w/ numpy functions for speed and w/ decorators for beauty - Bovy (IAS)
-
-    """
-    #Whether to use degrees and scalar input is handled by decorators
-    if XYZ: #undo the incorrect conversion that the decorator did
-        if degree:
-            l*= 180./numpy.pi
-            b*= 180./numpy.pi
-        lbd= XYZ_to_lbd(l,b,d,degree=False)
-        l= lbd[:,0]
-        b= lbd[:,1]
-        d= lbd[:,2]
-    R=numpy.zeros((3,3,len(l)))
-    R[0,0]= numpy.cos(l)*numpy.cos(b)
-    R[1,0]= -numpy.sin(l)
-    R[2,0]= -numpy.cos(l)*numpy.sin(b)
-    R[0,1]= numpy.sin(l)*numpy.cos(b)
-    R[1,1]= numpy.cos(l)
-    R[2,1]= -numpy.sin(l)*numpy.sin(b)
-    R[0,2]= numpy.sin(b)
-    R[2,2]= numpy.cos(b)
-    invr= numpy.array([[vr,vr,vr],
-                    [d*pmll*_K,d*pmll*_K,d*pmll*_K],
-                    [d*pmbb*_K,d*pmbb*_K,d*pmbb*_K]])
-    return (R.T*invr.T).sum(-1)
-
-@scalarDecorator
-@degreeDecorator([3,4],[])
-def vxvyvz_to_vrpmllpmbb(vx,vy,vz,l,b,d,XYZ=False,degree=False):
-    """
-    NAME:
-
-       vxvyvz_to_vrpmllpmbb
-
-    PURPOSE:
-
-       Transform velocities in the rectangular Galactic coordinate frame to the spherical Galactic coordinate frame (can take vector inputs)
-
-    INPUT:
-
-       vx - velocity towards the Galactic Center (km/s)
-
-       vy - velocity in the direction of Galactic rotation (km/s)
-
-       vz - velocity towards the North Galactic Pole (km/s)
-
-       l - Galactic longitude
-
-       b - Galactic lattitude
-
-       d - distance (kpc)
-
-       XYZ - (bool) If True, then l,b,d is actually X,Y,Z (rectangular Galactic coordinates)
-
-       degree - (bool) if True, l and b are in degrees
-
-    OUTPUT:
-
-       (vr,pmll x cos(b),pmbb) in (km/s,mas/yr,mas/yr); pmll = mu_l * cos(b)
-
-       For vector inputs [:,3]
-
-    HISTORY:
-
-       2009-10-24 - Written - Bovy (NYU)
-
-       2014-06-14 - Re-written w/ numpy functions for speed and w/ decorators for beauty - Bovy (IAS)
-
-    """
-    #Whether to use degrees and scalar input is handled by decorators
-    if XYZ: #undo the incorrect conversion that the decorator did
-        if degree:
-            l*= 180./numpy.pi
-            b*= 180./numpy.pi
-        lbd= XYZ_to_lbd(l,b,d,degree=False)
-        l= lbd[:,0]
-        b= lbd[:,1]
-        d= lbd[:,2]
-    R=numpy.zeros((3,3,len(l)))
-    R[0,0]= numpy.cos(l)*numpy.cos(b)
-    R[0,1]= -numpy.sin(l)
-    R[0,2]= -numpy.cos(l)*numpy.sin(b)
-    R[1,0]= numpy.sin(l)*numpy.cos(b)
-    R[1,1]= numpy.cos(l)
-    R[1,2]= -numpy.sin(l)*numpy.sin(b)
-    R[2,0]= numpy.sin(b)
-    R[2,2]= numpy.cos(b)
-    invxyz= numpy.array([[vx,vx,vx],
-                    [vy,vy,vy],
-                    [vz,vz,vz]])
-    vrvlvb= (R.T*invxyz.T).sum(-1)
-    vrvlvb[:,1]/= d*_K
-    vrvlvb[:,2]/= d*_K
-    return vrvlvb
-
-@scalarDecorator
-@degreeDecorator([],[0,1])
-def XYZ_to_lbd(X,Y,Z,degree=False):
-    """
-    NAME:
-
-       XYZ_to_lbd
-
-    PURPOSE:
-
-       transform from rectangular Galactic coordinates to spherical Galactic coordinates (works with vector inputs)
-
-    INPUT:
-
-       X - component towards the Galactic Center (in kpc; though this obviously does not matter))
-
-       Y - component in the direction of Galactic rotation (in kpc)
-
-       Z - component towards the North Galactic Pole (kpc)
-
-       degree - (Bool) if True, return l and b in degrees
-
-    OUTPUT:
-
-       [l,b,d] in (rad or degree,rad or degree,kpc)
-
-       For vector inputs [:,3]
-
-    HISTORY:
-
-       2009-10-24 - Written - Bovy (NYU)
-
-       2014-06-14 - Re-written w/ numpy functions for speed and w/ decorators for beauty - Bovy (IAS)
-
-    """
-    #Whether to use degrees and scalar input is handled by decorators
-    d= numpy.sqrt(X**2.+Y**2.+Z**2.)
-    b=numpy.arcsin(Z/d)
-    cosl= X/d/numpy.cos(b)
-    sinl= Y/d/numpy.cos(b)
-    l= numpy.arcsin(sinl)
-    l[cosl < 0.]= numpy.pi-l[cosl < 0.]
-    l[(cosl >= 0.)*(sinl < 0.)]+= 2.*numpy.pi
-    out= numpy.empty((len(l),3))
-    out[:,0]= l
-    out[:,1]= b
-    out[:,2]= d
-    return out
-
-@scalarDecorator
-@degreeDecorator([2,3],[])
-def pmrapmdec_to_pmllpmbb(pmra,pmdec,ra,dec,degree=False,epoch=2000.0):
-    """
-    NAME:
-
-       pmrapmdec_to_pmllpmbb
-
-    PURPOSE:
-
-       rotate proper motions in (ra,dec) into proper motions in (l,b)
-
-    INPUT:
-
-       pmra - proper motion in ra (multplied with cos(dec)) [mas/yr]
-
-       pmdec - proper motion in dec [mas/yr]
-
-       ra - right ascension
-
-       dec - declination
-
-       degree - if True, ra and dec are given in degrees (default=False)
-
-       epoch - epoch of ra,dec (right now only 2000.0 and 1950.0 are supported when not using astropy's transformations internally; when internally using astropy's coordinate transformations, epoch can be None for ICRS, 'JXXXX' for FK5, and 'BXXXX' for FK4)
-
-    OUTPUT:
-
-       (pmll x cos(b),pmbb) for vector inputs [:,2]
-
-    HISTORY:
-
-       2010-04-07 - Written - Bovy (NYU)
-
-       2014-06-14 - Re-written w/ numpy functions for speed and w/ decorators for beauty - Bovy (IAS)
-
-    """
-    theta,dec_ngp,ra_ngp= get_epoch_angles(epoch)
-    #Whether to use degrees and scalar input is handled by decorators
-    dec[dec == dec_ngp]+= 10.**-16 #deal w/ pole.
-    sindec_ngp= numpy.sin(dec_ngp)
-    cosdec_ngp= numpy.cos(dec_ngp)
-    sindec= numpy.sin(dec)
-    cosdec= numpy.cos(dec)
-    sinrarangp= numpy.sin(ra-ra_ngp)
-    cosrarangp= numpy.cos(ra-ra_ngp)
-    #These were replaced by Poleski (2013)'s equivalent form that is better at the poles
-    #cosphi= (sindec_ngp-sindec*sinb)/cosdec/cosb
-    #sinphi= sinrarangp*cosdec_ngp/cosb
-    cosphi= sindec_ngp*cosdec-cosdec_ngp*sindec*cosrarangp
-    sinphi= sinrarangp*cosdec_ngp
-    norm= numpy.sqrt(cosphi**2.+sinphi**2.)
-    cosphi/= norm
-    sinphi/= norm
-    return (numpy.array([[cosphi,-sinphi],[sinphi,cosphi]]).T\
-                *numpy.array([[pmra,pmra],[pmdec,pmdec]]).T).sum(-1)
-
-@scalarDecorator
-@degreeDecorator([2,3],[])
-def pmllpmbb_to_pmrapmdec(pmll,pmbb,l,b,degree=False,epoch=2000.0):
-    """
-    NAME:
-
-       pmllpmbb_to_pmrapmdec
-
-    PURPOSE:
-
-       rotate proper motions in (l,b) into proper motions in (ra,dec)
-
-    INPUT:
-
-       pmll - proper motion in l (multplied with cos(b)) [mas/yr]
-
-       pmbb - proper motion in b [mas/yr]
-
-       l - Galactic longitude
-
-       b - Galactic lattitude
-
-       degree - if True, l and b are given in degrees (default=False)
-
-       epoch - epoch of ra,dec (right now only 2000.0 and 1950.0 are supported when not using astropy's transformations internally; when internally using astropy's coordinate transformations, epoch can be None for ICRS, 'JXXXX' for FK5, and 'BXXXX' for FK4)
-
-    OUTPUT:
-
-       (pmra x cos(dec),pmdec), for vector inputs [:,2]
-
-    HISTORY:
-
-       2010-04-07 - Written - Bovy (NYU)
-
-       2014-06-14 - Re-written w/ numpy functions for speed and w/ decorators for beauty - Bovy (IAS)
-
-    """
-    theta,dec_ngp,ra_ngp= get_epoch_angles(epoch)
-    #Whether to use degrees and scalar input is handled by decorators
-    radec = lb_to_radec(l,b,degree=False,epoch=epoch)
-    ra= radec[:,0]
-    dec= radec[:,1]
-    dec[dec == dec_ngp]+= 10.**-16 #deal w/ pole.
-    sindec_ngp= numpy.sin(dec_ngp)
-    cosdec_ngp= numpy.cos(dec_ngp)
-    sindec= numpy.sin(dec)
-    cosdec= numpy.cos(dec)
-    sinrarangp= numpy.sin(ra-ra_ngp)
-    cosrarangp= numpy.cos(ra-ra_ngp)
-    #These were replaced by Poleski (2013)'s equivalent form that is better at the poles
-    #cosphi= (sindec_ngp-sindec*sinb)/cosdec/cosb
-    #sinphi= sinrarangp*cosdec_ngp/cosb
-    cosphi= sindec_ngp*cosdec-cosdec_ngp*sindec*cosrarangp
-    sinphi= sinrarangp*cosdec_ngp
-    norm= numpy.sqrt(cosphi**2.+sinphi**2.)
-    cosphi/= norm
-    sinphi/= norm
-    return (numpy.array([[cosphi,sinphi],[-sinphi,cosphi]]).T\
-                *numpy.array([[pmll,pmll],[pmbb,pmbb]]).T).sum(-1)
-
-def cov_pmrapmdec_to_pmllpmbb(cov_pmradec,ra,dec,degree=False,epoch=2000.0, no_einsum=False):
-    """
-    NAME:
-
-       cov_pmrapmdec_to_pmllpmbb
-
-    PURPOSE:
-
-       propagate the proper motions errors through the rotation from (ra,dec) to (l,b)
-
-    INPUT:
-
-       covar_pmradec - uncertainty covariance matrix of the proper motion in ra (multplied with cos(dec)) and dec [2,2] or [:,2,2]
-
-       ra - right ascension
-
-       dec - declination
-
-       degree - if True, ra and dec are given in degrees (default=False)
-
-       epoch - epoch of ra,dec (right now only 2000.0 and 1950.0 are supported when not using astropy's transformations internally; when internally using astropy's coordinate transformations, epoch can be None for ICRS, 'JXXXX' for FK5, and 'BXXXX' for FK4)
-
-    OUTPUT:
-
-       covar_pmllbb [2,2] or [:,2,2] [pmll here is pmll x cos(b)]
-
-    HISTORY:
-
-       2010-04-12 - Written - Bovy (NYU)
-
-    """
-    if len(cov_pmradec.shape) == 3:
-        if no_einsum:
-            out= numpy.zeros(cov_pmradec.shape)
-            ndata= out.shape[0]
-            lb = radec_to_lb(ra,dec,degree=degree,epoch=epoch)
-            for ii in range(ndata):
-                out[ii,:,:]= cov_pmradec_to_pmllbb_single(cov_pmradec[ii,:,:],
-                                                          ra[ii],dec[ii],lb[ii,1],
-                                                          degree,epoch)
-            return out
-        else:
-            lb = radec_to_lb(ra,dec,degree=degree,epoch=epoch)
-            out = cov_pmradec_to_pmllbb_array(cov_pmradec,
-                                              ra, dec, lb[:,1],
-                                              degree, epoch)
-            return out
-    else:
-        lb = radec_to_lb(ra,dec,degree=degree,epoch=epoch)
-        return cov_pmradec_to_pmllbb_single(cov_pmradec,ra,dec,lb[:,1],degree,epoch)
-
-def cov_pmradec_to_pmllbb_array(cov_pmradec,ra,dec,b,degree=False,epoch=2000.0):
-    """
-    NAME:
-       cov_pmradec_to_pmllbb_single
-    PURPOSE:
-       propagate the proper motions errors through the rotation from (ra,dec)
-       to (l,b) for array inputs using np.einsum
-    INPUT:
-       covar_pmradec - uncertainty covariance matrix of the proper motion
-                      in ra (multplied with cos(dec)) and dec [2,2] or [:,2,2]
-       ra - right ascension
-       dec - declination
-       degree - if True, ra and dec are given in degrees (default=False)
-       epoch - epoch of ra,dec (right now only 2000.0 and 1950.0 are supported when not using astropy's transformations internally; when internally using astropy's coordinate transformations, epoch can be None for ICRS, 'JXXXX' for FK5, and 'BXXXX' for FK4)
-    OUTPUT:
-       cov_pmllbb
-    HISTORY:
-       2018-03-19 - Written - Mackereth (LJMU)
-    """
-    ndata = len(ra)
-    theta,dec_ngp,ra_ngp= get_epoch_angles(epoch)
-    if degree:
-        sindec_ngp= numpy.sin(dec_ngp)
-        cosdec_ngp= numpy.cos(dec_ngp)
-        sindec= numpy.sin(dec*_DEGTORAD)
-        cosdec= numpy.cos(dec*_DEGTORAD)
-        sinrarangp= numpy.sin(ra*_DEGTORAD-ra_ngp)
-        cosrarangp= numpy.cos(ra*_DEGTORAD-ra_ngp)
-    else:
-        sindec_ngp= numpy.sin(dec_ngp)
-        cosdec_ngp= numpy.cos(dec_ngp)
-        sindec= numpy.sin(dec)
-        cosdec= numpy.cos(dec)
-        sinrarangp= numpy.sin(ra-ra_ngp)
-        cosrarangp= numpy.cos(ra-ra_ngp)
-    #These were replaced by Poleski (2013)'s equivalent form that is better at the poles
-    #cosphi= (sindec_ngp-sindec*sinb)/cosdec/cosb
-    #sinphi= sinrarangp*cosdec_ngp/cosb
-    cosphi= sindec_ngp*cosdec-cosdec_ngp*sindec*cosrarangp
-    sinphi= sinrarangp*cosdec_ngp
-    norm= numpy.sqrt(cosphi**2.+sinphi**2.)
-    cosphi/= norm
-    sinphi/= norm
-    P = numpy.zeros([ndata,2,2])
-    P[:,0,0] = cosphi
-    P[:,0,1] = sinphi
-    P[:,1,0] = -sinphi
-    P[:,1,1] = cosphi
-    return numpy.einsum('aij,ajk->aik', P, numpy.einsum('aij,jka->aik', cov_pmradec, P.T))
-
-def cov_pmradec_to_pmllbb_array(cov_pmradec,ra,dec,b,degree=False,epoch=2000.0):
-    """
-    NAME:
-       cov_pmradec_to_pmllbb_single
-    PURPOSE:
-       propagate the proper motions errors through the rotation from (ra,dec)
-       to (l,b) for array inputs using np.einsum
-    INPUT:
-       covar_pmradec - uncertainty covariance matrix of the proper motion
-                      in ra (multplied with cos(dec)) and dec [2,2] or [:,2,2]
-       ra - right ascension
-       dec - declination
-       degree - if True, ra and dec are given in degrees (default=False)
-       epoch - epoch of ra,dec (right now only 2000.0 and 1950.0 are supported when not using astropy's transformations internally; when internally using astropy's coordinate transformations, epoch can be None for ICRS, 'JXXXX' for FK5, and 'BXXXX' for FK4)
-    OUTPUT:
-       cov_pmllbb
-    HISTORY:
-       2018-03-19 - Written - Mackereth (LJMU)
-    """
-    ndata = len(ra)
-    theta,dec_ngp,ra_ngp= get_epoch_angles(epoch)
-    if degree:
-        sindec_ngp= numpy.sin(dec_ngp)
-        cosdec_ngp= numpy.cos(dec_ngp)
-        sindec= numpy.sin(dec*_DEGTORAD)
-        cosdec= numpy.cos(dec*_DEGTORAD)
-        sinrarangp= numpy.sin(ra*_DEGTORAD-ra_ngp)
-        cosrarangp= numpy.cos(ra*_DEGTORAD-ra_ngp)
-    else:
-        sindec_ngp= numpy.sin(dec_ngp)
-        cosdec_ngp= numpy.cos(dec_ngp)
-        sindec= numpy.sin(dec)
-        cosdec= numpy.cos(dec)
-        sinrarangp= numpy.sin(ra-ra_ngp)
-        cosrarangp= numpy.cos(ra-ra_ngp)
-    #These were replaced by Poleski (2013)'s equivalent form that is better at the poles
-    #cosphi= (sindec_ngp-sindec*sinb)/cosdec/cosb
-    #sinphi= sinrarangp*cosdec_ngp/cosb
-    cosphi= sindec_ngp*cosdec-cosdec_ngp*sindec*cosrarangp
-    sinphi= sinrarangp*cosdec_ngp
-    norm= numpy.sqrt(cosphi**2.+sinphi**2.)
-    cosphi/= norm
-    sinphi/= norm
-    P = numpy.zeros([ndata,2,2])
-    P[:,0,0] = cosphi
-    P[:,0,1] = sinphi
-    P[:,1,0] = -sinphi
-    P[:,1,1] = cosphi
-    return numpy.einsum('aij,ajk->aik', P, numpy.einsum('aij,jka->aik', cov_pmradec, P.T))
-
-def cov_pmradec_to_pmllbb_single(cov_pmradec,ra,dec,b,degree=False,epoch=2000.0):
-    """
-    NAME:
-       cov_pmradec_to_pmllbb_single
-    PURPOSE:
-       propagate the proper motions errors through the rotation from (ra,dec)
-       to (l,b) for scalar inputs
-    INPUT:
-       covar_pmradec - uncertainty covariance matrix of the proper motion
-                      in ra (multplied with cos(dec)) and dec [2,2] or [:,2,2]
-       ra - right ascension
-       dec - declination
-       degree - if True, ra and dec are given in degrees (default=False)
-       epoch - epoch of ra,dec (right now only 2000.0 and 1950.0 are supported when not using astropy's transformations internally; when internally using astropy's coordinate transformations, epoch can be None for ICRS, 'JXXXX' for FK5, and 'BXXXX' for FK4)
-    OUTPUT:
-       cov_pmllbb
-    HISTORY:
-       2010-04-12 - Written - Bovy (NYU)
-    """
-    theta,dec_ngp,ra_ngp= get_epoch_angles(epoch)
-    if degree:
-        sindec_ngp= numpy.sin(dec_ngp)
-        cosdec_ngp= numpy.cos(dec_ngp)
-        sindec= numpy.sin(dec*_DEGTORAD)
-        cosdec= numpy.cos(dec*_DEGTORAD)
-        sinrarangp= numpy.sin(ra*_DEGTORAD-ra_ngp)
-        cosrarangp= numpy.cos(ra*_DEGTORAD-ra_ngp)
-    else:
-        sindec_ngp= numpy.sin(dec_ngp)
-        cosdec_ngp= numpy.cos(dec_ngp)
-        sindec= numpy.sin(dec)
-        cosdec= numpy.cos(dec)
-        sinrarangp= numpy.sin(ra-ra_ngp)
-        cosrarangp= numpy.cos(ra-ra_ngp)
-    #These were replaced by Poleski (2013)'s equivalent form that is better at the poles
-    #cosphi= (sindec_ngp-sindec*sinb)/cosdec/cosb
-    #sinphi= sinrarangp*cosdec_ngp/cosb
-    cosphi= sindec_ngp*cosdec-cosdec_ngp*sindec*cosrarangp
-    sinphi= sinrarangp*cosdec_ngp
-    norm= numpy.sqrt(cosphi**2.+sinphi**2.)
-    cosphi/= norm
-    sinphi/= norm
-    P= numpy.array([[cosphi,sinphi],[-sinphi,cosphi]])
-    return numpy.dot(P,numpy.dot(cov_pmradec,P.T))
-
-def cov_dvrpmllbb_to_vxyz(d,e_d,e_vr,pmll,pmbb,cov_pmllbb,l,b,
-                          plx=False,degree=False,no_einsum=False):
-    """
-    NAME:
-
-       cov_dvrpmllbb_to_vxyz
-
-    PURPOSE:
-
-       propagate distance, radial velocity, and proper motion uncertainties to Galactic coordinates
-
-    INPUT:
-
-       d - distance [kpc, as/mas for plx]
-
-       e_d - distance uncertainty [kpc, [as/mas] for plx]
-
-       e_vr  - low velocity uncertainty [km/s]
-
-       pmll - proper motion in l (*cos(b)) [ [as/mas]/yr ]
-
-       pmbb - proper motion in b [ [as/mas]/yr ]
-
-       cov_pmllbb - uncertainty covariance for proper motion [pmll is pmll x cos(b)]
-
-       l - Galactic longitude
-
-       b - Galactic lattitude
-
-    KEYWORDS:
-
-       plx - if True, d is a parallax, and e_d is a parallax uncertainty
-
-       degree - if True, l and b are given in degree
-
-    OUTPUT:
-
-       cov(vx,vy,vz) [3,3] or [:,3,3]
-
-    HISTORY:
-
-       2010-04-12 - Written - Bovy (NYU)
-
-    """
-    if plx:
-        d= 1./d
-        e_d*= d**2.
-    if degree:
-        l*= _DEGTORAD
-        b*= _DEGTORAD
-    if numpy.array(d).shape == ():
-        return cov_dvrpmllbb_to_vxyz_single(d,e_d,e_vr,pmll,pmbb,cov_pmllbb,
-                                            l,b)
-    else:
-        if no_einsum:
-            ndata= len(d)
-            out= numpy.zeros((ndata,3,3))
-            for ii in range(ndata):
-                out[ii,:,:]= cov_dvrpmllbb_to_vxyz_single(d[ii],e_d[ii],e_vr[ii],
-                                                          pmll[ii],pmbb[ii],
-                                                          cov_pmllbb[ii,:,:],
-                                                          l[ii],b[ii])
-        else:
-            out = cov_dvrpmllbb_to_vxyz_array(d,e_d,e_vr,pmll,pmbb,cov_pmllbb,l,b)
-        return out
-
-def cov_dvrpmllbb_to_vxyz_array(d,e_d,e_vr,pmll,pmbb,cov_pmllbb, l, b):
-    """
-    NAME:
-       cov_dvrpmllbb_to_vxyz_array
-    PURPOSE:
-       propagate distance, radial velocity, and proper motion uncertainties to
-       Galactic coordinates for array inputs, using np.einsum
-    INPUT:
-       d - distance [kpc, as/mas for plx]
-       e_d - distance uncertainty [kpc, [as/mas] for plx]
-       e_vr  - low velocity uncertainty [km/s]
-       pmll - proper motion in l (*cos(b)) [ [as/mas]/yr ]
-       pmbb - proper motion in b [ [as/mas]/yr ]
-       cov_pmllbb - uncertainty covariance for proper motion
-       l - Galactic longitude [rad]
-       b - Galactic lattitude [rad]
-    OUTPUT:
-       cov(vx,vy,vz) [3,3]
-    HISTORY:
-       2018-03-19 - Written - Mackereth (LJMU)
-    """
-    ndata = len(d)
-    M = numpy.zeros((ndata,2,3))
-    M[:,0,0] = pmll
-    M[:,1,0] = pmbb
-    M[:,0,1] = d
-    M[:,1,2] = d
-    M= _K*M
-    cov_dpmllbb= numpy.zeros((ndata,3,3))
-    cov_dpmllbb[:,0,0]= e_d**2.
-    cov_dpmllbb[:,1:3,1:3]= cov_pmllbb
-    cov_vlvb = numpy.einsum('aij,ajk->aik', M, numpy.einsum('aij,jka->aik', cov_dpmllbb, M.T))
-    cov_vrvlvb= numpy.zeros((ndata,3,3))
-    cov_vrvlvb[:,0,0]= e_vr**2.
-    cov_vrvlvb[:,1:3,1:3]= cov_vlvb
-    R = numpy.zeros((ndata,3,3))
-    R[:,0,0] = numpy.cos(l)*numpy.cos(b)
-    R[:,0,1] = numpy.sin(l)*numpy.cos(b)
-    R[:,0,2] =  numpy.sin(b)
-    R[:,1,0] = -numpy.sin(l)
-    R[:,1,1] = numpy.cos(l)
-    R[:,2,0] = -numpy.cos(l)*numpy.sin(b)
-    R[:,2,1] = -numpy.sin(l)*numpy.sin(b)
-    R[:,2,2] =  numpy.cos(b)
-    return numpy.einsum('ija,ajk->aik', R.T, numpy.einsum('aij,ajk->aik', cov_vrvlvb, R))
-
-def cov_dvrpmllbb_to_vxyz_single(d,e_d,e_vr,pmll,pmbb,cov_pmllbb,l,b):
-    """
-    NAME:
-       cov_dvrpmllbb_to_vxyz
-    PURPOSE:
-       propagate distance, radial velocity, and proper motion uncertainties to
-       Galactic coordinates for scalar inputs
-    INPUT:
-       d - distance [kpc, as/mas for plx]
-       e_d - distance uncertainty [kpc, [as/mas] for plx]
-       e_vr  - low velocity uncertainty [km/s]
-       pmll - proper motion in l (*cos(b)) [ [as/mas]/yr ]
-       pmbb - proper motion in b [ [as/mas]/yr ]
-       cov_pmllbb - uncertainty covariance for proper motion
-       l - Galactic longitude [rad]
-       b - Galactic lattitude [rad]
-    OUTPUT:
-       cov(vx,vy,vz) [3,3]
-    HISTORY:
-       2010-04-12 - Written - Bovy (NYU)
-    """
-    M= _K*numpy.array([[pmll,d,0.],[pmbb,0.,d]])
-    cov_dpmllbb= numpy.zeros((3,3))
-    cov_dpmllbb[0,0]= e_d**2.
-    cov_dpmllbb[1:3,1:3]= cov_pmllbb
-    cov_vlvb= numpy.dot(M,numpy.dot(cov_dpmllbb,M.T))
-    cov_vrvlvb= numpy.zeros((3,3))
-    cov_vrvlvb[0,0]= e_vr**2.
-    cov_vrvlvb[1:3,1:3]= cov_vlvb
-    R= numpy.array([[numpy.cos(l)*numpy.cos(b), numpy.sin(l)*numpy.cos(b), numpy.sin(b)],
-                 [-numpy.sin(l),numpy.cos(l),0.],
-                 [-numpy.cos(l)*numpy.sin(b),-numpy.sin(l)*numpy.sin(b), numpy.cos(b)]])
-    return numpy.dot(R.T,numpy.dot(cov_vrvlvb,R))
-
-def cov_vxyz_to_galcencyl(cov_vxyz, phi, Xsun=1., Zsun=0.):
-    """
-    NAME:
-       cov_vxyz_to_galcencyl
-    PURPOSE:
-       propagate uncertainties in vxyz to galactocentric cylindrical coordinates
-    INPUT:
-       cov_vxyz - uncertainty covariance in U,V,W
-       phi - angular position of star in galactocentric cylindrical coords
-    OUTPUT:
-       cov(vR,vT,vz) [3,3]
-    HISTORY:
-       2018-03-22 - Written - Mackereth (LJMU)
-    """
-    if len(numpy.shape(cov_vxyz)) == 3:
-        cov_galcencyl = numpy.empty(numpy.shape(cov_vxyz))
-        cov_galcenrect = cov_vxyz_to_galcenrect_array(cov_vxyz, Xsun=Xsun, Zsun=Zsun)
-        cov_galcencyl = cov_galcenrect_to_galcencyl_array(cov_galcenrect, phi)
-        return cov_galcencyl
-    else:
-        cov_galcenrect = cov_vxyz_to_galcenrect_single(cov_vxyz, Xsun=Xsun, Zsun=Zsun)
-        cov_galcencyl = cov_galcenrect_to_galcencyl_single(cov_galcenrect, phi)
-        return cov_galcencyl
-
-def cov_vxyz_to_galcenrect_single(cov_vxyz,Xsun=1.,Zsun=0.):
-    dgc= numpy.sqrt(Xsun**2.+Zsun**2.)
-    costheta, sintheta= Xsun/dgc, Zsun/dgc
-    R = numpy.array([[costheta,0.,-sintheta],
-                  [0.,1.,0.],
-                  [sintheta,0.,costheta]])
-    return numpy.dot(R.T,numpy.dot(cov_vxyz,R))
-
-def cov_vxyz_to_galcenrect_array(cov_vxyz,Xsun=1.,Zsun=0.):
-    dgc= numpy.sqrt(Xsun**2.+Zsun**2.)
-    costheta, sintheta= Xsun/dgc, Zsun/dgc
-    R = numpy.array([[costheta,0.,-sintheta],
-                  [0.,1.,0.],
-                  [sintheta,0.,costheta]])
-    R = numpy.ones([len(cov_vxyz),3,3])*R
-    return numpy.einsum('ija,ajk->aik', R.T, numpy.einsum('aij,ajk->aik', cov_vxyz, R))
-
-def cov_galcenrect_to_galcencyl_single(cov_galcenrect, phi):
-    cosphi = numpy.cos(phi)
-    sinphi = numpy.sin(phi)
-    R = numpy.array([[cosphi, sinphi, 0.],
-                 [-sinphi, cosphi, 0.],
-                 [0., 0., 1.]])
-    return numpy.dot(R, numpy.dot(cov_galcenrect, R.T))
-
-def cov_galcenrect_to_galcencyl_array(cov_galcenrect, phi):
-    cosphi = numpy.cos(phi)
-    sinphi = numpy.sin(phi)
-    R = numpy.zeros([len(cov_galcenrect),3,3])
-    R[:,0,0] = cosphi
-    R[:,0,1] = sinphi
-    R[:,1,0] = -sinphi
-    R[:,1,1] = cosphi
-    R[:,2,2] = 1.
-    return numpy.einsum('aij,ajk->aik', R, numpy.einsum('aij,jka->aik', cov_galcenrect, R.T))
-
-@scalarDecorator
-def XYZ_to_galcenrect(X,Y,Z,Xsun=1.,Zsun=0.,_extra_rot=True):
-    """
-    NAME:
-
-       XYZ_to_galcenrect
-
-    PURPOSE:
-
-       transform XYZ coordinates (wrt Sun) to rectangular Galactocentric coordinates
-
-    INPUT:
-
-       X - X
-
-       Y - Y
-
-       Z - Z
-
-       Xsun - cylindrical distance to the GC
-
-       Zsun - Sun's height above the midplane
-
-       _extra_rot= (True) if True, perform an extra tiny rotation to align the Galactocentric coordinate frame with astropy's definition
-
-    OUTPUT:
-
-       (Xg, Yg, Zg)
-
-    HISTORY:
-
-       2010-09-24 - Written - Bovy (NYU)
-
-       2016-05-12 - Edited to properly take into account the Sun's vertical position; dropped Ysun keyword - Bovy (UofT)
-
-       2018-04-18 - Tweaked to be consistent with astropy's Galactocentric frame - Bovy (UofT)
-
-    """
-    if _extra_rot:
-        X,Y,Z= numpy.dot(galcen_extra_rot,numpy.array([X,Y,Z]))
-    dgc= numpy.sqrt(Xsun**2.+Zsun**2.)
-    costheta, sintheta= Xsun/dgc, Zsun/dgc
-    return numpy.dot(numpy.array([[costheta,0.,-sintheta],
-                            [0.,1.,0.],
-                            [sintheta,0.,costheta]]),
-                  numpy.array([-X+dgc,Y,numpy.sign(Xsun)*Z])).T
-
-@scalarDecorator
-def galcenrect_to_XYZ(X,Y,Z,Xsun=1.,Zsun=0.,_extra_rot=True):
-    """
-    NAME:
-
-       galcenrect_to_XYZ
-
-    PURPOSE:
-
-       transform rectangular Galactocentric to XYZ coordinates (wrt Sun) coordinates
-
-    INPUT:
-
-       X, Y, Z - Galactocentric rectangular coordinates
-
-       Xsun - cylindrical distance to the GC (can be array of same length as X)
-
-       Zsun - Sun's height above the midplane (can be array of same length as X)
-
-       _extra_rot= (True) if True, perform an extra tiny rotation to align the Galactocentric coordinate frame with astropy's definition
-
-    OUTPUT:
-
-       (X, Y, Z)
-
-    HISTORY:
-
-       2011-02-23 - Written - Bovy (NYU)
-
-       2016-05-12 - Edited to properly take into account the Sun's vertical position; dropped Ysun keyword - Bovy (UofT)
-
-       2017-10-24 - Allowed Xsun/Zsun to be arrays - Bovy (UofT)
-
-       2018-04-18 - Tweaked to be consistent with astropy's Galactocentric frame - Bovy (UofT)
-
-    """
-    dgc= numpy.sqrt(Xsun**2.+Zsun**2.)
-    costheta, sintheta= Xsun/dgc, Zsun/dgc
-    if isinstance(Xsun,numpy.ndarray):
-        zero= numpy.zeros(len(Xsun))
-        one= numpy.ones(len(Xsun))
-        Carr= numpy.rollaxis(numpy.array([[-costheta,zero,-sintheta],
-                                    [zero,one,zero],
-                                    [-numpy.sign(Xsun)*sintheta,zero,
-                                      numpy.sign(Xsun)*costheta]]),2)
-        out= ((Carr*numpy.array([[X,X,X],[Y,Y,Y],[Z,Z,Z]]).T).sum(-1)
-                 +numpy.array([dgc,zero,zero]).T)
-    else:
-        out= numpy.dot(numpy.array([[-costheta,0.,-sintheta],
-                              [0.,1.,0.],
-                              [-numpy.sign(Xsun)*sintheta,0.,
-                                numpy.sign(Xsun)*costheta]]),
-                    numpy.array([X,Y,Z])).T+numpy.array([dgc,0.,0.])
-    if _extra_rot:
-        return numpy.dot(galcen_extra_rot.T,out.T).T
-    else:
-        return out
-
-def rect_to_cyl(X,Y,Z):
-    """
-    NAME:
-
-       rect_to_cyl
-
-    PURPOSE:
-
-       convert from rectangular to cylindrical coordinates
-
-    INPUT:
-
-       X, Y, Z - rectangular coordinates
-
-    OUTPUT:
-
-       R,phi,z
-
-    HISTORY:
-
-       2010-09-24 - Written - Bovy (NYU)
-
-       2019-06-21 - Changed such that phi in [-pi,pi] - Bovy (UofT)
-
-    """
-    return (numpy.sqrt(X**2.+Y**2.),numpy.arctan2(Y,X),Z)
-
-def rect_to_spher(X,Y,Z):
-    """
-    NAME:
-
-       rect_to_spher
-
-    PURPOSE:
-
-       convert from rectangular to spherical coordinates
-
-    INPUT:
-
-       X, Y, Z - rectangular coordinates
-
-    OUTPUT:
-
-       R,theta,phi
-
-    HISTORY:
-
-       2019-10-19 - Written - Mackereth (UoB)
-
-    """
-    r = numpy.sqrt(X**2.+Y**2.+Z**2.)
-    return (r,numpy.arccos(Z/r),numpy.arctan(Y/X))
-
-def cyl_to_rect(R,phi,Z):
-    """
-    NAME:
-
-       cyl_to_rect
-
-    PURPOSE:
-
-       convert from cylindrical to rectangular coordinates
-
-    INPUT:
-
-       R, phi, Z - cylindrical coordinates
-
-    OUTPUT:
-
-       X,Y,Z
-
-    HISTORY:
-
-       2011-02-23 - Written - Bovy (NYU)
-
-    """
-    return (R*numpy.cos(phi),R*numpy.sin(phi),Z)
-
-def cyl_to_spher(R,Z, phi):
-    """
-    NAME:
-
-       cyl_to_spher
-
-    PURPOSE:
-
-       convert from cylindrical to spherical coordinates
-
-    INPUT:
-
-       R, Z, phi- cylindrical coordinates
-
-    OUTPUT:
-
-       R, theta, phi - spherical coordinates
-
-    HISTORY:
-
-       2016-05-16 - Written - Aladdin
-
-    """
-    theta = numpy.arctan2(R, Z)
-    r = (R**2 + Z**2)**.5
-    return (r,theta, phi)
-
-def spher_to_cyl(r, theta, phi):
-    """
-    NAME:
-
-       spher_to_cyl
-
-    PURPOSE:
-
-       convert from spherical to cylindrical coordinates
-
-    INPUT:
-
-       r, theta, phi - spherical coordinates
-
-    OUTPUT:
-
-       R, z, phi - spherical coordinates
-
-    HISTORY:
-
-       2016-05-20 - Written - Aladdin
-
-    """
-    R = r*numpy.sin(theta)
-    z = r*numpy.cos(theta)
-    return (R,z, phi)
-
-@scalarDecorator
-def XYZ_to_galcencyl(X,Y,Z,Xsun=1.,Zsun=0.,_extra_rot=True):
-    """
-    NAME:
-
-       XYZ_to_galcencyl
-
-    PURPOSE:
-
-       transform XYZ coordinates (wrt Sun) to cylindrical Galactocentric coordinates
-
-    INPUT:
-
-       X - X
-
-       Y - Y
-
-       Z - Z
-
-       Xsun - cylindrical distance to the GC
-
-       Zsun - Sun's height above the midplane
-
-       _extra_rot= (True) if True, perform an extra tiny rotation to align the Galactocentric coordinate frame with astropy's definition
-
-    OUTPUT:
-
-       R,phi,z
-
-    HISTORY:
-
-       2010-09-24 - Written - Bovy (NYU)
-
-    """
-    XYZ= numpy.atleast_2d(XYZ_to_galcenrect(X,Y,Z,Xsun=Xsun,Zsun=Zsun,
-                                         _extra_rot=_extra_rot))
-    return numpy.array(rect_to_cyl(XYZ[:,0],XYZ[:,1],XYZ[:,2])).T
-
-@scalarDecorator
-def galcencyl_to_XYZ(R,phi,Z,Xsun=1.,Zsun=0.,_extra_rot=True):
-    """
-    NAME:
-
-       galcencyl_to_XYZ
-
-    PURPOSE:
-
-       transform cylindrical Galactocentric coordinates to XYZ coordinates (wrt Sun)
-
-    INPUT:
-
-       R, phi, Z - Galactocentric cylindrical coordinates
-
-       Xsun - cylindrical distance to the GC (can be array of same length as R)
-
-       Zsun - Sun's height above the midplane (can be array of same length as R)
-
-       _extra_rot= (True) if True, perform an extra tiny rotation to align the Galactocentric coordinate frame with astropy's definition
-
-    OUTPUT:
-
-       X,Y,Z
-
-    HISTORY:
-
-       2011-02-23 - Written - Bovy (NYU)
-
-       2017-10-24 - Allowed Xsun/Zsun to be arrays - Bovy (UofT)
-
-    """
-    Xr,Yr,Zr= cyl_to_rect(R,phi,Z)
-    return galcenrect_to_XYZ(Xr,Yr,Zr,Xsun=Xsun,Zsun=Zsun,
-                             _extra_rot=_extra_rot)
-
-@scalarDecorator
-def vxvyvz_to_galcenrect(vx,vy,vz,vsun=[0.,1.,0.],Xsun=1.,Zsun=0.,
-                         _extra_rot=True):
-    """
-    NAME:
-
-       vxvyvz_to_galcenrect
-
-    PURPOSE:
-
-       transform velocities in XYZ coordinates (wrt Sun) to rectangular Galactocentric coordinates for velocities
-
-    INPUT:
-
-       vx - U
-
-       vy - V
-
-       vz - W
-
-       vsun - velocity of the sun in the GC frame ndarray[3]
-
-       Xsun - cylindrical distance to the GC
-
-       Zsun - Sun's height above the midplane
-
-       _extra_rot= (True) if True, perform an extra tiny rotation to align the Galactocentric coordinate frame with astropy's definition
-
-    OUTPUT:
-
-       [:,3]= vXg, vYg, vZg
-
-    HISTORY:
-
-       2010-09-24 - Written - Bovy (NYU)
-
-       2016-05-12 - Edited to properly take into account the Sun's vertical position; dropped Ysun keyword - Bovy (UofT)
-
-       2018-04-18 - Tweaked to be consistent with astropy's Galactocentric frame - Bovy (UofT)
-
-    """
-    if _extra_rot:
-        vx,vy,vz= numpy.dot(galcen_extra_rot,numpy.array([vx,vy,vz]))
-    dgc= numpy.sqrt(Xsun**2.+Zsun**2.)
-    costheta, sintheta= Xsun/dgc, Zsun/dgc
-    return numpy.dot(numpy.array([[costheta,0.,-sintheta],
-                            [0.,1.,0.],
-                            [sintheta,0.,costheta]]),
-                  numpy.array([-vx,vy,numpy.sign(Xsun)*vz])).T+numpy.array(vsun)
-
-@scalarDecorator
-def vxvyvz_to_galcencyl(vx,vy,vz,X,Y,Z,vsun=[0.,1.,0.],Xsun=1.,Zsun=0.,
-                        galcen=False,_extra_rot=True):
-    """
-    NAME:
-
-       vxvyvz_to_galcencyl
-
-    PURPOSE:
-
-       transform velocities in XYZ coordinates (wrt Sun) to cylindrical Galactocentric coordinates for velocities
-
-    INPUT:
-
-       vx - U
-
-       vy - V
-
-       vz - W
-
-       X - X in Galactocentric rectangular coordinates
-
-       Y - Y in Galactocentric rectangular coordinates
-
-       Z - Z in Galactocentric rectangular coordinates
-
-       vsun - velocity of the sun in the GC frame ndarray[3]
-
-       Xsun - cylindrical distance to the GC
-
-       Zsun - Sun's height above the midplane
-
-       galcen - if True, then X,Y,Z are in cylindrical Galactocentric coordinates rather than rectangular coordinates
-
-       _extra_rot= (True) if True, perform an extra tiny rotation to align the Galactocentric coordinate frame with astropy's definition
-
-    OUTPUT:
-
-       vRg, vTg, vZg
-
-    HISTORY:
-
-       2010-09-24 - Written - Bovy (NYU)
-
-    """
-    vxyz= vxvyvz_to_galcenrect(vx,vy,vz,vsun=vsun,Xsun=Xsun,Zsun=Zsun,
-                               _extra_rot=_extra_rot)
-    return numpy.array(\
-        rect_to_cyl_vec(vxyz[:,0],vxyz[:,1],vxyz[:,2],X,Y,Z,cyl=galcen)).T
-
-@scalarDecorator
-def vxvyvz_to_galcenspher(vx,vy,vz,X,Y,Z,vsun=[0.,1.,0.],Xsun=1.,Zsun=0.,
-                        galcen=False,_extra_rot=True):
-    """
-    NAME:
-
-       vxvyvz_to_galcenspher
-
-    PURPOSE:
-
-       transform velocities in XYZ coordinates (wrt Sun) to spherical Galactocentric coordinates for velocities
-
-    INPUT:
-
-       vx - U
-
-       vy - V
-
-       vz - W
-
-       X - X in Galactocentric rectangular coordinates
-
-       Y - Y in Galactocentric rectangular coordinates
-
-       Z - Z in Galactocentric rectangular coordinates
-
-       vsun - velocity of the sun in the GC frame ndarray[3]
-
-       Xsun - cylindrical distance to the GC
-
-       Zsun - Sun's height above the midplane
-
-       galcen - if True, then X,Y,Z are in spherical Galactocentric coordinates rather than rectangular coordinates
-
-       _extra_rot= (True) if True, perform an extra tiny rotation to align the Galactocentric coordinate frame with astropy's definition
-
-    OUTPUT:
-
-       vr, vtheta, vphi
-
-    HISTORY:
-
-       2010-10-19 - Written - Mackereth (UoB)
-
-    """
-    vxyz= vxvyvz_to_galcenrect(vx,vy,vz,vsun=vsun,Xsun=Xsun,Zsun=Zsun,
-                               _extra_rot=_extra_rot)
-    return numpy.array(\
-        rect_to_spher_vec(vxyz[:,0],vxyz[:,1],vxyz[:,2],X,Y,Z,spher=galcen)).T
-
-@scalarDecorator
-def galcenrect_to_vxvyvz(vXg,vYg,vZg,vsun=[0.,1.,0.],Xsun=1.,Zsun=0.,
-                         _extra_rot=True):
-    """
-    NAME:
-
-       galcenrect_to_vxvyvz
-
-    PURPOSE:
-
-       transform rectangular Galactocentric coordinates to XYZ coordinates (wrt Sun) for velocities
-
-    INPUT:
-
-       vXg - Galactocentric x-velocity
-
-       vYg - Galactocentric y-velocity
-
-       vZg - Galactocentric z-velocity
-
-       vsun - velocity of the sun in the GC frame ndarray[3] (can be array of same length as vXg; shape [3,N])
-
-       Xsun - cylindrical distance to the GC (can be array of same length as vXg)
-
-       Zsun - Sun's height above the midplane (can be array of same length as vXg)
-
-       _extra_rot= (True) if True, perform an extra tiny rotation to align the Galactocentric coordinate frame with astropy's definition
-
-    OUTPUT:
-
-       [:,3]= vx, vy, vz
-
-    HISTORY:
-
-       2011-02-24 - Written - Bovy (NYU)
-
-       2016-05-12 - Edited to properly take into account the Sun's vertical position; dropped Ysun keyword - Bovy (UofT)
-
-       2017-10-24 - Allowed vsun/Xsun/Zsun to be arrays - Bovy (UofT)
-
-       2018-04-18 - Tweaked to be consistent with astropy's Galactocentric frame - Bovy (UofT)
-
-    """
-    dgc= numpy.sqrt(Xsun**2.+Zsun**2.)
-    costheta, sintheta= Xsun/dgc, Zsun/dgc
-    if isinstance(Xsun,numpy.ndarray):
-        zero= numpy.zeros(len(Xsun))
-        one= numpy.ones(len(Xsun))
-        Carr= numpy.rollaxis(numpy.array([[-costheta,zero,-sintheta],
-                                    [zero,one,zero],
-                                    [-numpy.sign(Xsun)*sintheta,zero,
-                                      numpy.sign(Xsun)*costheta]]),2)
-        out= ((Carr
-               *numpy.array([[vXg-vsun[0],vXg-vsun[0],vXg-vsun[0]],
-                          [vYg-vsun[1],vYg-vsun[1],vYg-vsun[1]],
-                          [vZg-vsun[2],vZg-vsun[2],vZg-vsun[2]]]).T).sum(-1))
-    else:
-        out= numpy.dot(numpy.array([[-costheta,0.,-sintheta],
-                              [0.,1.,0.],
-                              [-numpy.sign(Xsun)*sintheta,0.,
-                                numpy.sign(Xsun)*costheta]]),
-                    numpy.array([vXg-vsun[0],vYg-vsun[1],vZg-vsun[2]])).T
-    if _extra_rot:
-        return numpy.dot(galcen_extra_rot.T,out.T).T
-    else:
-        return out
-
-@scalarDecorator
-def galcencyl_to_vxvyvz(vR,vT,vZ,phi,vsun=[0.,1.,0.],Xsun=1.,Zsun=0.,
-                        _extra_rot=True):
-    """
-    NAME:
-
-       galcencyl_to_vxvyvz
-
-    PURPOSE:
-
-       transform cylindrical Galactocentric coordinates to XYZ (wrt Sun) coordinates for velocities
-
-    INPUT:
-
-       vR - Galactocentric radial velocity
-
-       vT - Galactocentric tangential velocity
-
-       vZ - Galactocentric vertical velocity
-
-       phi - Galactocentric azimuth
-
-       vsun - velocity of the sun in the GC frame ndarray[3] (can be array of same length as vRg; shape [3,N])
-
-       Xsun - cylindrical distance to the GC (can be array of same length as vRg)
-
-       Zsun - Sun's height above the midplane (can be array of same length as vRg)
-
-       _extra_rot= (True) if True, perform an extra tiny rotation to align the Galactocentric coordinate frame with astropy's definition
-
-    OUTPUT:
-
-       vx,vy,vz
-
-    HISTORY:
-
-       2011-02-24 - Written - Bovy (NYU)
-
-       2017-10-24 - Allowed vsun/Xsun/Zsun to be arrays - Bovy (NYU)
-
-    """
-    vXg, vYg, vZg= cyl_to_rect_vec(vR,vT,vZ,phi)
-    return galcenrect_to_vxvyvz(vXg,vYg,vZg,vsun=vsun,Xsun=Xsun,Zsun=Zsun,
-                                _extra_rot=_extra_rot)
-
-def rect_to_cyl_vec(vx,vy,vz,X,Y,Z,cyl=False):
-    """
-    NAME:
-
-       rect_to_cyl_vec
-
-    PURPOSE:
-
-       transform vectors from rectangular to cylindrical coordinates vectors
-
-    INPUT:
-
-       vx -
-
-       vy -
-
-       vz -
-
-       X - X
-
-       Y - Y
-
-       Z - Z
-
-       cyl - if True, X,Y,Z are already cylindrical
-
-    OUTPUT:
-
-       vR,vT,vz
-
-    HISTORY:
-
-       2010-09-24 - Written - Bovy (NYU)
-
-    """
-    if not cyl:
-        R,phi,Z= rect_to_cyl(X,Y,Z)
-    else:
-        phi= Y
-    vr=+vx*numpy.cos(phi)+vy*numpy.sin(phi)
-    vt= -vx*numpy.sin(phi)+vy*numpy.cos(phi)
-    return (vr,vt,vz)
-
-def cyl_to_rect_vec(vr,vt,vz,phi):
-    """
-    NAME:
-
-       cyl_to_rect_vec
-
-    PURPOSE:
-
-       transform vectors from cylindrical to rectangular coordinate vectors
-
-    INPUT:
-
-       vr - radial velocity
-
-       vt - tangential velocity
-
-       vz - vertical velocity
-
-       phi - azimuth
-
-    OUTPUT:
-
-       vx,vy,vz
-
-    HISTORY:
-
-       2011-02-24 - Written - Bovy (NYU)
-
-    """
-    vx= vr*numpy.cos(phi)-vt*numpy.sin(phi)
-    vy= vr*numpy.sin(phi)+vt*numpy.cos(phi)
-    return (vx,vy,vz)
-
-def cyl_to_rect_jac(*args):
-    """
-    NAME:
-
-       cyl_to_rect_jac
-
-    PURPOSE:
-
-       calculate the Jacobian of the cylindrical to rectangular conversion
-
-    INPUT:
-
-       R, phi, Z- cylindrical coordinates
-
-       vR, vT, vZ- cylindrical velocities
-
-       if 6 inputs: R,vR,vT,z,vz,phi
-
-       if 3: R, phi, Z
-
-    OUTPUT:
-
-       jacobian d(rect)/d(cyl)
-
-    HISTORY:
-
-       2013-12-09 - Written - Bovy (IAS)
-
-    """
-    out= numpy.zeros((6,6))
-    if len(args) == 3:
-        R, phi, Z= args
-        vR, vT, vZ= 0., 0., 0.
-        outIndx= numpy.array([True,False,False,True,False,True],dtype='bool')
-    elif len(args) == 6:
-        R, vR, vT, Z, vZ, phi= args
-        outIndx= numpy.ones(6,dtype='bool')
-    cp= numpy.cos(phi)
-    sp= numpy.sin(phi)
-    out[0,0]= cp
-    out[0,5]= -R*sp
-    out[1,0]= sp
-    out[1,5]= R*cp
-    out[2,3]= 1.
-    out[3,1]= cp
-    out[3,2]= -sp
-    out[3,5]= -vT*cp-vR*sp
-    out[4,1]= sp
-    out[4,2]= cp
-    out[4,5]= -vT*sp+vR*cp
-    out[5,4]= 1.
-    if len(args) == 3:
-        out= out[:3,outIndx]
-        out[:,[1,2]]= out[:,[2,1]]
-    return out
-
-def rect_to_spher_vec(vx, vy, vz, X, Y, Z, spher=False):
-    """
-    NAME:
-
-       rect_to_spher_vec
-
-    PURPOSE:
-
-       transform vectors from rectangular to spherical coordinates vectors
-
-    INPUT:
-
-       vx -
-
-       vy -
-
-       vz -
-
-       X - X
-
-       Y - Y
-
-       Z - Z
-
-       spher - if True, X,Y,Z are already cylindrical
-
-    OUTPUT:
-
-       vr,vtheta,vphi
-
-    HISTORY:
-
-       2019-10-19 - Written - Mackereth (UoB)
-
-    """
-    if not spher:
-        r,theta,phi= rect_to_spher(X,Y,Z)
-    else:
-        r,theta,phi = X, Y, Z
-    vr = vx*numpy.sin(theta)*numpy.sin(phi)+vy*numpy.sin(theta)*numpy.sin(phi)+vz*numpy.cos(theta)
-    vtheta = vx*numpy.cos(theta)*numpy.cos(phi)+vy*numpy.cos(theta)*numpy.sin(phi)-vz*numpy.sin(theta)
-    vphi = -vx*numpy.sin(theta)+vy*numpy.cos(phi)
-    return (vr, vtheta, vphi)
-
-
-def galcenrect_to_XYZ_jac(*args,**kwargs):
-    """
-    NAME:
-
-       galcenrect_to_XYZ_jac
-    PURPOSE:
-
-       calculate the Jacobian of the Galactocentric rectangular to Galactic coordinates
-
-    INPUT:
-
-       X,Y,Z- Galactocentric rectangular coordinates
-
-       vX, vY, vZ- Galactocentric rectangular velocities
-
-       if 6 inputs: X,Y,Z,vX,vY,vZ
-
-       if 3: X,Y,Z
-
-       Xsun - cylindrical distance to the GC
-
-       Zsun - Sun's height above the midplane
-
-    OUTPUT:
-
-       jacobian d(galcen.)/d(Galactic)
-
-    HISTORY:
-
-       2013-12-09 - Written - Bovy (IAS)
-
-    """
-    Xsun= kwargs.get('Xsun',1.)
-    dgc= numpy.sqrt(Xsun**2.+kwargs.get('Zsun',0.)**2.)
-    costheta, sintheta= Xsun/dgc, kwargs.get('Zsun',0.)/dgc
-    out= numpy.zeros((6,6))
-    out[0,0]= -costheta
-    out[0,2]= -sintheta
-    out[1,1]= 1.
-    out[2,0]= -numpy.sign(Xsun)*sintheta
-    out[2,2]= numpy.sign(Xsun)*costheta
-    if len(args) == 3: return out[:3,:3]
-    out[3,3]= -costheta
-    out[3,5]= -sintheta
-    out[4,4]= 1.
-    out[5,3]= -numpy.sign(Xsun)*sintheta
-    out[5,5]= numpy.sign(Xsun)*costheta
-    return out
-
-def lbd_to_XYZ_jac(*args,**kwargs):
-    """
-    NAME:
-
-       lbd_to_XYZ_jac
-
-    PURPOSE:
-
-       calculate the Jacobian of the Galactic spherical coordinates to Galactic rectangular coordinates transformation
-
-    INPUT:
-
-       l,b,D- Galactic spherical coordinates
-
-       vlos,pmll,pmbb- Galactic spherical velocities (some as proper motions)
-
-       if 6 inputs: l,b,D,vlos,pmll x cos(b),pmbb
-
-       if 3: l,b,D
-
-       degree= (False) if True, l and b are in degrees
-
-    OUTPUT:
-
-       jacobian
-
-    HISTORY:
-
-       2013-12-09 - Written - Bovy (IAS)
-
-    """
-    out= numpy.zeros((6,6))
-    if len(args) == 3:
-        l,b,D= args
-        vlos, pmll, pmbb= 0., 0., 0.
-    elif len(args) == 6:
-        l,b,D,vlos,pmll,pmbb= args
-    if kwargs.get('degree',False):
-        l*= _DEGTORAD
-        b*= _DEGTORAD
-    cl= numpy.cos(l)
-    sl= numpy.sin(l)
-    cb= numpy.cos(b)
-    sb= numpy.sin(b)
-    out[0,0]= -D*cb*sl
-    out[0,1]= -D*sb*cl
-    out[0,2]= cb*cl
-    out[1,0]= D*cb*cl
-    out[1,1]= -D*sb*sl
-    out[1,2]= cb*sl
-    out[2,1]= D*cb
-    out[2,2]= sb
-    if len(args) == 3:
-        if kwargs.get('degree',False):
-            out[:,0]*= _DEGTORAD
-            out[:,1]*= _DEGTORAD
-        return out[:3,:3]
-    out[3,0]= -sl*cb*vlos-cl*_K*D*pmll+sb*sl*_K*D*pmbb
-    out[3,1]= -cl*sb*vlos-cb*cl*_K*D*pmbb
-    out[3,2]= -sl*_K*pmll-sb*cl*_K*pmbb
-    out[3,3]= cl*cb
-    out[3,4]= -sl*_K*D
-    out[3,5]= -cl*sb*_K*D
-    out[4,0]= cl*cb*vlos-sl*_K*D*pmll-cl*sb*_K*D*pmbb
-    out[4,1]= -sl*sb*vlos-sl*cb*_K*D*pmbb
-    out[4,2]= cl*_K*pmll-sl*sb*_K*pmbb
-    out[4,3]= sl*cb
-    out[4,4]= cl*_K*D
-    out[4,5]= -sl*sb*_K*D
-    out[5,1]= cb*vlos-sb*_K*D*pmbb
-    out[5,2]= cb*_K*pmbb
-    out[5,3]= sb
-    out[5,5]= cb*_K*D
-    if kwargs.get('degree',False):
-        out[:,0]*= _DEGTORAD
-        out[:,1]*= _DEGTORAD
-    return out
-
-def dl_to_rphi_2d(d,l,degree=False,ro=1.,phio=0.):
-    """
-    NAME:
-
-       dl_to_rphi_2d
-
-    PURPOSE:
-
-       convert Galactic longitude and distance to Galactocentric radius and azimuth
-
-    INPUT:
-
-       d - distance
-
-       l - Galactic longitude [rad/deg if degree]
-
-    KEYWORDS:
-
-       degree= (False): l is in degrees rather than rad
-
-       ro= (1) Galactocentric radius of the observer
-
-       phio= (0) Galactocentric azimuth of the observer [rad/deg if degree]
-
-    OUTPUT:
-
-       (R,phi); phi in degree if degree
-
-    HISTORY:
-
-       2012-01-04 - Written - Bovy (IAS)
-
-    """
-    scalarOut, listOut= False, False
-    if isinstance(d,(int,float)):
-        d= numpy.array([d])
-        scalarOut= True
-    elif isinstance(d,list):
-        d= numpy.array(d)
-        listOut= True
-    if isinstance(l,(int,float)):
-        l= numpy.array([l])
-    elif isinstance(l,list):
-        l= numpy.array(l)
-    if degree:
-        l*= _DEGTORAD
-    R= numpy.sqrt(ro**2.+d**2.-2.*d*ro*numpy.cos(l))
-    phi= numpy.arcsin(d/R*numpy.sin(l))
-    indx= (ro/numpy.cos(l) < d)*(numpy.cos(l) > 0.)
-    phi[indx]= numpy.pi-numpy.arcsin(d[indx]/R[indx]*numpy.sin(l[indx]))
-    if degree:
-        phi/= _DEGTORAD
-    phi+= phio
-    if scalarOut:
-        return (R[0],phi[0])
-    elif listOut:
-        return (list(R),list(phi))
-    else:
-        return (R,phi)
-
-def rphi_to_dl_2d(R,phi,degree=False,ro=1.,phio=0.):
-    """
-    NAME:
-
-       rphi_to_dl_2d
-
-    PURPOSE:
-
-       convert Galactocentric radius and azimuth to distance and Galactic longitude
-
-    INPUT:
-
-       R - Galactocentric radius
-
-       phi - Galactocentric azimuth [rad/deg if degree]
-
-    KEYWORDS:
-
-       degree= (False): phi is in degrees rather than rad
-
-       ro= (1) Galactocentric radius of the observer
-
-       phio= (0) Galactocentric azimuth of the observer [rad/deg if degree]
-
-    OUTPUT:
-
-       (d,l); phi in degree if degree
-
-    HISTORY:
-
-       2012-01-04 - Written - Bovy (IAS)
-
-    """
-    scalarOut, listOut= False, False
-    if isinstance(R,(int,float)):
-        R= numpy.array([R])
-        scalarOut= True
-    elif isinstance(R,list):
-        R= numpy.array(R)
-        listOut= True
-    if isinstance(phi,(int,float)):
-        phi= numpy.array([phi])
-    elif isinstance(phi,list):
-        phi= numpy.array(phi)
-    phi-= phio
-    if degree:
-        phi*= _DEGTORAD
-    d= numpy.sqrt(R**2.+ro**2.-2.*R*ro*numpy.cos(phi))
-    l= numpy.arcsin(R/d*numpy.sin(phi))
-    indx= (ro/numpy.cos(phi) < R)*(numpy.cos(phi) > 0.)
-    l[indx]= numpy.pi-numpy.arcsin(R[indx]/d[indx]*numpy.sin(phi[indx]))
-    if degree:
-        l/= _DEGTORAD
-    if scalarOut:
-        return (d[0],l[0])
-    elif listOut:
-        return (list(d),list(l))
-    else:
-        return (d,l)
-
-def Rz_to_coshucosv(R,z,delta=1.,oblate=False):
-    """
-    NAME:
-
-       Rz_to_coshucosv
-
-    PURPOSE:
-
-       calculate prolate confocal cosh(u) and cos(v) coordinates from R,z, and delta
-
-    INPUT:
-
-       R - radius
-
-       z - height
-
-       delta= focus
-
-       oblate= (False) if True, compute oblate confocal coordinates instead of prolate
-    OUTPUT:
-
-       (cosh(u),cos(v))
-
-    HISTORY:
-
-       2012-11-27 - Written - Bovy (IAS)
-
-       2017-10-11 - Added oblate coordinates - Bovy (UofT)
-
-    """
-    if oblate:
-        d12= (R+delta)**2.+z**2.
-        d22= (R-delta)**2.+z**2.
-    else:
-        d12= (z+delta)**2.+R**2.
-        d22= (z-delta)**2.+R**2.
-    coshu= 0.5/delta*(numpy.sqrt(d12)+numpy.sqrt(d22))
-    cosv=  0.5/delta*(numpy.sqrt(d12)-numpy.sqrt(d22))
-    if oblate: # cosv is currently really sinv
-        cosv= numpy.sqrt(1.-cosv**2.)
-    return (coshu,cosv)
-
-def Rz_to_uv(R,z,delta=1.,oblate=False):
-    """
-    NAME:
-
-       Rz_to_uv
-
-    PURPOSE:
-
-       calculate prolate or oblate confocal u and v coordinates from R,z, and delta
-
-    INPUT:
-
-       R - radius
-
-       z - height
-
-       delta= focus
-
-       oblate= (False) if True, compute oblate confocal coordinates instead of prolate
-
-    OUTPUT:
-
-       (u,v)
-
-    HISTORY:
-
-       2012-11-27 - Written - Bovy (IAS)
-
-       2017-10-11 - Added oblate coordinates - Bovy (UofT)
-
-    """
-    coshu, cosv= Rz_to_coshucosv(R,z,delta,oblate=oblate)
-    u= numpy.arccosh(coshu)
-    v= numpy.arccos(cosv)
-    return (u,v)
-
-def uv_to_Rz(u,v,delta=1.,oblate=False):
-    """
-    NAME:
-
-       uv_to_Rz
-
-    PURPOSE:
-
-       calculate R and z from prolate confocal u and v coordinates
-
-    INPUT:
-
-       u - confocal u
-
-       v - confocal v
-
-       delta= focus
-
-       oblate= (False) if True, compute oblate confocal coordinates instead of prolate
-
-    OUTPUT:
-
-       (R,z)
-
-    HISTORY:
-
-       2012-11-27 - Written - Bovy (IAS)
-
-       2017-10-11 - Added oblate coordinates - Bovy (UofT)
-
-    """
-    if oblate:
-        R= delta*numpy.cosh(u)*numpy.sin(v)
-        z= delta*numpy.sinh(u)*numpy.cos(v)
-    else:
-        R= delta*numpy.sinh(u)*numpy.sin(v)
-        z= delta*numpy.cosh(u)*numpy.cos(v)
-    return (R,z)
-
-def vRvz_to_pupv(vR,vz,R,z,delta=1.,oblate=False,uv=False):
-    """
-    NAME:
-
-       vRvz_to_pupv
-
-    PURPOSE:
-
-       calculate momenta in prolate or oblate confocal u and v coordinates from cylindrical velocities vR,vz for a given focal length delta
-
-    INPUT:
-
-       vR - radial velocity in cylindrical coordinates
-
-       vz - vertical velocity in cylindrical coordinates
-
-       R - radius
-
-       z - height
-
-       delta= focus
-
-       oblate= (False) if True, compute oblate confocal coordinates instead of prolate
-
-       uv= (False) if True, the given R,z are actually u,v
-
-    OUTPUT:
-
-       (pu,pv)
-
-    HISTORY:
-
-       2017-11-28 - Written - Bovy (UofT)
-
-    """
-    if not uv:
-        u,v= Rz_to_uv(R,z,delta,oblate=oblate)
-    else:
-        u,v= R,z
-    if oblate:
-        pu= delta*(vR*numpy.sinh(u)*numpy.sin(v)+vz*numpy.cosh(u)*numpy.cos(v))
-        pv= delta*(vR*numpy.cosh(u)*numpy.cos(v)-vz*numpy.sinh(u)*numpy.sin(v))
-    else:
-        pu= delta*(vR*numpy.cosh(u)*numpy.sin(v)+vz*numpy.sinh(u)*numpy.cos(v))
-        pv= delta*(vR*numpy.sinh(u)*numpy.cos(v)-vz*numpy.cosh(u)*numpy.sin(v))
-    return (pu,pv)
-
-def pupv_to_vRvz(pu,pv,u,v,delta=1.,oblate=False):
-    """
-    NAME:
-
-       pupv_to_vRvz
-
-    PURPOSE:
-
-       calculate cylindrical vR and vz from momenta in prolate or oblate confocal u and v coordinates for a given focal length delta
-
-    INPUT:
-
-       pu - u momentum
-
-       pv - v momentum
-
-       u - u coordinate
-
-       v - v coordinate
-
-       delta= focus
-
-       oblate= (False) if True, compute oblate confocal coordinates instead of prolate
-
-
-    OUTPUT:
-
-       (vR,vz)
-
-    HISTORY:
-
-       2017-12-04 - Written - Bovy (UofT)
-
-    """
-    if oblate:
-        denom= delta*(numpy.sinh(u)**2.+numpy.cos(v)**2.)
-        vR= (pu*numpy.sinh(u)*numpy.sin(v)+pv*numpy.cosh(u)*numpy.cos(v))/denom
-        vz= (pu*numpy.cosh(u)*numpy.cos(v)-pv*numpy.sinh(u)*numpy.sin(v))/denom
-    else:
-        denom= delta*(numpy.sinh(u)**2.+numpy.sin(v)**2.)
-        vR= (pu*numpy.cosh(u)*numpy.sin(v)+pv*numpy.sinh(u)*numpy.cos(v))/denom
-        vz= (pu*numpy.sinh(u)*numpy.cos(v)-pv*numpy.cosh(u)*numpy.sin(v))/denom
-    return (vR,vz)
-
-def Rz_to_lambdanu(R,z,ac=5.,Delta=1.):
-    """
-    NAME:
-
-       Rz_to_lambdanu
-
-    PURPOSE:
-
-       calculate the prolate spheroidal coordinates (lambda,nu) from
-       galactocentric cylindrical coordinates (R,z)
-       by solving eq. (2.2) in Dejonghe & de Zeeuw (1988a) for (lambda,nu):
-            R^2 = (l+a) * (n+a) / (a-g)
-            z^2 = (l+g) * (n+g) / (g-a)
-            Delta^2 = g-a
-
-    INPUT:
-
-        R     - Galactocentric cylindrical radius
-        z     - vertical height
-        ac    - axis ratio of the coordinate surfaces
-                (a/c) = sqrt(-a) / sqrt(-g) (default: 5.)
-        Delta - focal distance that defines the spheroidal coordinate system (default: 1.)
-                Delta=sqrt(g-a)
-
-    OUTPUT:
-
-       (lambda,nu)
-
-    HISTORY:
-
-       2015-02-13 - Written - Trick (MPIA)
-
-    """
-    g = Delta**2 / (1.-ac**2)
-    a = g - Delta**2
-    term  =  R**2 + z**2 - a - g
-    discr = (R**2 + z**2 - Delta**2)**2 + (4. * Delta**2 * R**2)
-    l = 0.5 * (term + numpy.sqrt(discr))
-    n = 0.5 * (term - numpy.sqrt(discr))
-    if isinstance(z,float) and z == 0.:
-        l = R**2 - a
-        n = -g
-    elif isinstance(z,numpy.ndarray) and numpy.sum(z == 0.) > 0:
-        if isinstance(R,float):      l[z==0.] = R**2 - a
-        if isinstance(R,numpy.ndarray): l[z==0.] = R[z==0.]**2 - a
-        n[z==0.] = -g
-    return (l,n)
-
-def Rz_to_lambdanu_jac(R,z,Delta=1.):
-    """
-    NAME:
-
-       Rz_to_lambdanu_jac
-
-    PURPOSE:
-
-       calculate the Jacobian of the cylindrical (R,z) to prolate spheroidal
-       (lambda,nu) conversion
-
-    INPUT:
-
-        R     - Galactocentric cylindrical radius
-        z     - vertical height
-        Delta - focal distance that defines the spheroidal coordinate system (default: 1.)
-                Delta=sqrt(g-a)
-
-    OUTPUT:
-
-       jacobian d((lambda,nu))/d((R,z))
-
-    HISTORY:
-
-       2015-02-13 - Written - Trick (MPIA)
-
-    """
-    discr =           (R**2 + z**2 - Delta**2)**2 + (4. * Delta**2 * R**2)
-    dldR  = R * (1. + (R**2 + z**2 + Delta**2) / numpy.sqrt(discr))
-    dndR  = R * (1. - (R**2 + z**2 + Delta**2) / numpy.sqrt(discr))
-    dldz  = z * (1. + (R**2 + z**2 - Delta**2) / numpy.sqrt(discr))
-    dndz  = z * (1. - (R**2 + z**2 - Delta**2) / numpy.sqrt(discr))
-    dim = 1
-    if   isinstance(R,numpy.ndarray): dim = len(R)
-    elif isinstance(z,numpy.ndarray): dim = len(z)
-    jac      = numpy.zeros((2,2,dim))
-    jac[0,0,:] = dldR
-    jac[0,1,:] = dldz
-    jac[1,0,:] = dndR
-    jac[1,1,:] = dndz
-    if dim == 1: return jac[:,:,0]
-    else:        return jac
-
-def Rz_to_lambdanu_hess(R,z,Delta=1.):
-    """
-    NAME:
-
-       Rz_to_lambdanu_hess
-
-    PURPOSE:
-
-       calculate the Hessian of the cylindrical (R,z) to prolate spheroidal
-       (lambda,nu) conversion
-
-    INPUT:
-
-        R     - Galactocentric cylindrical radius
-        z     - vertical height
-        Delta - focal distance that defines the spheroidal coordinate system (default: 1.)
-                Delta=sqrt(g-a)
-
-    OUTPUT:
-
-       hessian [d^2(lamda)/d(R,z)^2 , d^2(nu)/d(R,z)^2]
-
-    HISTORY:
-
-       2015-02-13 - Written - Trick (MPIA)
-
-    """
-    D       = Delta
-    R2      = R**2
-    z2      = z**2
-    D2      = D**2
-    discr   = (R2 + z2 - D2)**2 + (4. * D2 * R2)
-    d2ldR2  = 1. + (3.*R2+   z2+D2)/discr**0.5 - (2.*R2*(R2+z2+D2)**2)/discr**1.5
-    d2ndR2  = 1. - (3.*R2+   z2+D2)/discr**0.5 + (2.*R2*(R2+z2+D2)**2)/discr**1.5
-    d2ldz2  = 1. + (   R2+3.*z2-D2)/discr**0.5 - (2.*z2*(R2+z2-D2)**2)/discr**1.5
-    d2ndz2  = 1. - (   R2+3.*z2-D2)/discr**0.5 + (2.*z2*(R2+z2-D2)**2)/discr**1.5
-    d2ldRdz = 2.*R*z/discr**0.5 * ( 1. - ((R2+z2)**2-D**4)/discr)
-    d2ndRdz = 2.*R*z/discr**0.5 * (-1. + ((R2+z2)**2-D**4)/discr)
-    dim = 1
-    if   isinstance(R,numpy.ndarray): dim = len(R)
-    elif isinstance(z,numpy.ndarray): dim = len(z)
-    hess    = numpy.zeros((2,2,2,dim))
-    #Hessian for lambda:
-    hess[0,0,0,:] = d2ldR2
-    hess[0,0,1,:] = d2ldRdz
-    hess[0,1,0,:] = d2ldRdz
-    hess[0,1,1,:] = d2ldz2
-    #Hessian for nu:
-    hess[1,0,0,:] = d2ndR2
-    hess[1,0,1,:] = d2ndRdz
-    hess[1,1,0,:] = d2ndRdz
-    hess[1,1,1,:] = d2ndz2
-    if dim == 1: return hess[:,:,:,0]
-    else:        return hess
-
-def lambdanu_to_Rz(l,n,ac=5.,Delta=1.):
-    """
-    NAME:
-
-        lambdanu_to_Rz
-
-    PURPOSE:
-
-        calculate galactocentric cylindrical coordinates (R,z)
-        from prolate spheroidal coordinates (lambda,nu),
-        cf. eq. (2.2) in Dejonghe & de Zeeuw (1988a)
-
-    INPUT:
-
-        l     - prolate spheroidal coordinate lambda
-        n     - prolate spheroidal coordinate nu
-        ac    - axis ratio of the coordinate surfaces
-                (a/c) = sqrt(-a) / sqrt(-g) (default: 5.)
-        Delta - focal distance that defines the spheroidal coordinate system (default: 1.)
-                Delta=sqrt(g-a)
-
-    OUTPUT:
-
-        (R,z)
-
-    HISTORY:
-
-        2015-02-13 - Written - Trick (MPIA)
-
-    """
-    g = Delta**2 / (1.-ac**2)
-    a = g - Delta**2
-    r2 = (l + a) * (n + a) / (a - g)
-    z2 = (l + g) * (n + g) / (g - a)
-    index = (r2 < 0.) * ((n+a) > 0.) * ((n+a) < 1e-10)
-    if numpy.any(index):
-        if isinstance(r2,numpy.ndarray): r2[index] = 0.
-        else:                         r2        = 0.
-    index = (z2 < 0.) * ((n+g) < 0.) * ((n+g) > -1e-10)
-    if numpy.any(index):
-        if isinstance(z2,numpy.ndarray): z2[index] = 0.
-        else:                         z2        = 0.
-    return (numpy.sqrt(r2),numpy.sqrt(z2))
-
-
-@scalarDecorator
-@degreeDecorator([0,1],[0,1])
-def radec_to_custom(ra,dec,T=None,degree=False):
-    """
-    NAME:
-
-       radec_to_custom
-
-    PURPOSE:
-
-       transform from equatorial coordinates to a custom set of sky coordinates
-
-    INPUT:
-
-       ra - right ascension
-
-       dec - declination
-
-       T= matrix defining the transformation: new_rect= T dot old_rect, where old_rect = [cos(dec)cos(ra),cos(dec)sin(ra),sin(dec)] and similar for new_rect
-
-       degree - (Bool) if True, ra and dec are given in degree and l and b will be as well
-
-    OUTPUT:
-
-       custom longitude, custom latitude (with longitude -180 to 180)
-
-       For vector inputs [:,2]
-
-    HISTORY:
-
-       2009-11-12 - Written - Bovy (NYU)
-
-       2014-06-14 - Re-written w/ numpy functions for speed and w/ decorators for beauty - Bovy (IAS)
-
-       2019-03-02 - adjusted angle ranges - Nathaniel (UofT)
-
-    """
-    if T is None: raise ValueError("Must set T= for radec_to_custom")
-    #Whether to use degrees and scalar input is handled by decorators
-    XYZ= numpy.array([numpy.cos(dec)*numpy.cos(ra),
-                   numpy.cos(dec)*numpy.sin(ra),
-                   numpy.sin(dec)])
-    galXYZ= numpy.dot(T,XYZ)
-    b= numpy.arcsin(galXYZ[2])  # [-pi/2, pi/2]
-    l= numpy.arctan2(galXYZ[1], galXYZ[0])
-    l[l<0] += 2 * numpy.pi  # fix range to [0, 2 pi]
-    out= numpy.array([l,b])
-    return out.T
-
-
-@scalarDecorator
-@degreeDecorator([2,3],[])
-def pmrapmdec_to_custom(pmra,pmdec,ra,dec,T=None,degree=False):
-    """
-    NAME:
-
-       pmrapmdec_to_custom
-
-    PURPOSE:
-
-       rotate proper motions in (ra,dec) to proper motions in a custom set of sky coordinates (phi1,phi2)
-
-    INPUT:
-
-       pmra - proper motion in ra (multplied with cos(dec)) [mas/yr]
-
-       pmdec - proper motion in dec [mas/yr]
-
-       ra - right ascension
-
-       dec - declination
-
-       T= matrix defining the transformation: new_rect= T dot old_rect, where old_rect = [cos(dec)cos(ra),cos(dec)sin(ra),sin(dec)] and similar for new_rect
-
-       degree= (False) if True, ra and dec are given in degrees (default=False)
-
-    OUTPUT:
-
-       (pmphi1 x cos(phi2),pmph2) for vector inputs [:,2]
-
-    HISTORY:
-
-       2016-10-24 - Written - Bovy (UofT/CCA)
-
-       2019-03-09 - uses custom_to_radec - Nathaniel Starkman (UofT)
-
-    """
-    if T is None: raise ValueError("Must set T= for pmrapmdec_to_custom")
-    # Need to figure out ra_ngp and dec_ngp for this custom set of sky coords
-    ra_ngp, dec_ngp= custom_to_radec(0., numpy.pi/2, T=T)
-    #Whether to use degrees and scalar input is handled by decorators
-    dec[dec == dec_ngp]+= 10.**-16 #deal w/ pole.
-    sindec_ngp= numpy.sin(dec_ngp)
-    cosdec_ngp= numpy.cos(dec_ngp)
-    sindec= numpy.sin(dec)
-    cosdec= numpy.cos(dec)
-    sinrarangp= numpy.sin(ra-ra_ngp)
-    cosrarangp= numpy.cos(ra-ra_ngp)
-    cosphi= sindec_ngp*cosdec-cosdec_ngp*sindec*cosrarangp
-    sinphi= sinrarangp*cosdec_ngp
-    norm= numpy.sqrt(cosphi**2.+sinphi**2.)
-    cosphi/= norm
-    sinphi/= norm
-    return (numpy.array([[cosphi,-sinphi],[sinphi,cosphi]]).T\
-                *numpy.array([[pmra,pmra],[pmdec,pmdec]]).T).sum(-1)
-
-
-def custom_to_radec(phi1,phi2,T=None,degree=False):
-    """
-    NAME:
-
-        custom_to_radec
-
-    PURPOSE:
-
-       rotate a custom set of sky coordinates (phi1, phi2) to (ra, dec)
-       given the rotation matrix T for (ra, dec) -> (phi1, phi2)
-
-    INPUT:
-
-        phi1 - custom sky coord
-
-        phi2 - custom sky coord
-
-        T - matrix defining the transformation (ra, dec) -> (phi1, phi2)
-
-        degree - default: False. If True, phi1 and phi2 in degrees
-
-    OUTPUT:
-
-        (ra, dec) for vector inputs [:, 2]
-
-    HISTORY:
-
-        2018-10-23 - Written - Nathaniel (UofT)
-    """
-    if T is None: raise ValueError("Must set T= for custom_to_radec")
-    return radec_to_custom(phi1, phi2,
-                           T=numpy.transpose(T),  # T.T = inv(T)
-                           degree=degree)
-
-
-def custom_to_pmrapmdec(pmphi1,pmphi2,phi1,phi2,T=None,degree=False):
-    """
-    NAME:
-
-       custom_to_pmrapmdec
-
-    PURPOSE:
-
-       rotate proper motions in a custom set of sky coordinates (phi1,phi2) to ICRS (ra,dec)
-
-    INPUT:
-
-       pmphi1 - proper motion in custom (multplied with cos(phi2)) [mas/yr]
-
-       pmphi2 - proper motion in phi2 [mas/yr]
-
-       phi1 - custom longitude
-
-       phi2 - custom latitude
-
-       T= matrix defining the transformation in cartesian coordinates:
-          new_rect = T dot old_rect
-          where old_rect = [cos(dec)cos(ra), cos(dec)sin(ra), sin(dec)] and similar for new_rect
-
-       degree= (False) if True, phi1 and phi2 are given in degrees (default=False)
-
-    OUTPUT:
-
-       (pmra x cos(dec), dec) for vector inputs [:,2]
-
-    HISTORY:
-
-       2019-03-02 - Written - Nathaniel Starkman (UofT)
-
-    """
-    if T is None: raise ValueError("Must set T= for custom_to_pmrapmdec")
-    return pmrapmdec_to_custom(pmphi1, pmphi2, phi1, phi2,
-                               T=numpy.transpose(T),  # T.T = inv(T)
-                               degree=degree)
-
-
-def get_epoch_angles(epoch=2000.0):
-    """
-    NAME:
-
-       get_epoch_angles
-
-    PURPOSE:
-
-       get the angles relevant for the transformation from ra, dec to l,b for the given epoch
-    INPUT:
-
-       epoch - epoch of ra,dec (right now only 2000.0 and 1950.0 are supported when not using astropy's transformations internally; when internally using astropy's coordinate transformations, epoch can be None for ICRS, 'JXXXX' for FK5, and 'BXXXX' for FK4 [but for B1950 FK4 with no E abberation terms is assumed... really, there's no reason to use B1950 in 2018 when using galpy...))
-
-    OUTPUT:
-
-       set of angles
-
-    HISTORY:
-
-       2010-04-07 - Written - Bovy (NYU)
-
-       2016-05-13 - Added support for using astropy's coordinate transformations and for non-standard epochs - Bovy (UofT)
-
-       2018-04-18 - Edited J2000 angles to be fully consistent with astropy - BOvy (UofT)
-
-    """
-    if epoch == 2000.0:
-        # Following astropy's definition here
-        theta= 122.9319185680026/180.*numpy.pi
-        dec_ngp= 27.12825118085622/180.*numpy.pi
-        ra_ngp= 192.8594812065348/180.*numpy.pi
-    elif epoch == 1950.0:
-        theta= 123./180.*numpy.pi
-        dec_ngp= 27.4/180.*numpy.pi
-        ra_ngp= 192.25/180.*numpy.pi
-    elif epoch == None: # obtained below
-        theta= theta_icrs
-        dec_ngp= dec_ngp_icrs
-        ra_ngp= ra_ngp_icrs
-    elif _APY_LOADED:
-        # Use astropy to get the angles
-        epoch, frame= _parse_epoch_frame_apy(epoch)
-        c= apycoords.SkyCoord(180.*units.deg,90.*units.deg,
-                              frame=frame,equinox=epoch)
-        c= c.transform_to(apycoords.Galactic)
-        theta= c.l.to(units.rad).value
-        c= apycoords.SkyCoord(180.*units.deg,90.*units.deg,
-                              frame='galactic')
-        if not epoch is None and 'J' in epoch:
-            c= c.transform_to(apycoords.FK5(equinox=epoch))
-        elif not epoch is None and 'B' in epoch:
-            c= c.transform_to(apycoords.FK4(equinox=epoch))
-        else: # pragma: no cover
-            raise ValueError('epoch input not understood; should be None for ICRS, JXXXX, or BXXXX')
-        dec_ngp= c.dec.to(units.rad).value
-        ra_ngp= c.ra.to(units.rad).value
-    else:
-        raise IOError("Only epochs 1950 and 2000 are supported if you don't have astropy")
-    return (theta,dec_ngp,ra_ngp)
-
-# Get ICRS angles once when astropy is installed
-if _APY_LOADED:
-    c= apycoords.SkyCoord(180.*units.deg,90.*units.deg,frame='icrs')
-    c= c.transform_to(apycoords.Galactic)
-    theta_icrs= c.l.to(units.rad).value
-    c= apycoords.SkyCoord(180.*units.deg,90.*units.deg,
-                          frame='galactic')
-    c= c.transform_to(apycoords.ICRS)
-    dec_ngp_icrs= c.dec.to(units.rad).value
-    ra_ngp_icrs= c.ra.to(units.rad).value
-else:
-    theta_icrs= 2.1455668515225916
-    dec_ngp_icrs= 0.4734773249532947
-    ra_ngp_icrs= 3.366032882941063
-
-def _parse_epoch_frame_apy(epoch):
-    if epoch == 2000.0 or epoch == '2000': epoch= 'J2000'
-    elif epoch == 1950.0 or epoch == '1950': epoch= 'B1950'
-    if not epoch is None and 'J' in epoch: frame= 'fk5'
-    elif not epoch is None and 'B' in epoch: frame= 'fk4'
-    else: frame= 'icrs'
-    return (epoch,frame)
-
-# Matrix to rotate to the astropy Galactocentric frame: astropy's
-# Galactocentric frame is slightly off from the one that we get by simply
-# taking Galactic coordinates and transforming them: transformation from
-# Bovy (2011) maps NGP --> (0,0,1), astropy to (v. small, v. small, 1-v. small)
-# so we rotate Bovy (2011) such that we agree; for that we compute what NGP
-# goes to using astropy's transformations
-theta,dec_ngp,ra_ngp= get_epoch_angles(None) # None = ICRS, basis for astropy
-dec_gc,ra_gc= -28.936175/180.*numpy.pi,266.4051/180.*numpy.pi # from apy def.
-eta= 58.5986320306/180.*numpy.pi # astropy 'roll' angle
-gc_vec= numpy.array(\
-    [numpy.cos(theta)*(-numpy.sin(dec_ngp)*numpy.cos(dec_gc)*numpy.cos(ra_gc-ra_ngp)
-                     +numpy.cos(dec_ngp)*numpy.sin(dec_gc))
-     +numpy.sin(theta)*numpy.cos(dec_gc)*numpy.sin(ra_gc-ra_ngp),
-     numpy.sin(theta)*(-numpy.sin(dec_ngp)*numpy.cos(dec_gc)*numpy.cos(ra_gc-ra_ngp)
-                     +numpy.cos(dec_ngp)*numpy.sin(dec_gc))
-    -numpy.cos(theta)*numpy.cos(dec_gc)*numpy.sin(ra_gc-ra_ngp),
-     numpy.cos(dec_ngp)*numpy.cos(dec_gc)*numpy.cos(ra_gc-ra_ngp)
-     +numpy.sin(dec_ngp)*numpy.sin(dec_gc)])
-galcen_extra_rot1= _rotate_to_arbitrary_vector(numpy.atleast_2d(gc_vec),
-                                               numpy.array([1.,0.,0.]),
-                                               inv=False,_dontcutsmall=True)[0]
-ngp_vec= numpy.dot(galcen_extra_rot1,numpy.array(\
-    [-numpy.cos(dec_gc)*numpy.cos(dec_ngp)*numpy.cos(ra_ngp-ra_gc)
-      -numpy.sin(dec_gc)*numpy.sin(dec_ngp),
-      numpy.cos(eta)*numpy.cos(dec_ngp)*numpy.sin(ra_ngp-ra_gc)
-      +numpy.sin(eta)*(-numpy.sin(dec_gc)*numpy.cos(dec_ngp)*numpy.cos(ra_ngp-ra_gc)
-                     +numpy.cos(dec_gc)*numpy.sin(dec_ngp)),
-      -numpy.sin(eta)*numpy.cos(dec_ngp)*numpy.sin(ra_ngp-ra_gc)
-      +numpy.cos(eta)*(-numpy.sin(dec_gc)*numpy.cos(dec_ngp)*numpy.cos(ra_ngp-ra_gc)
-                     +numpy.cos(dec_gc)*numpy.sin(dec_ngp))]))
-galcen_extra_rot2= _rotate_to_arbitrary_vector(numpy.atleast_2d(ngp_vec),
-                                               numpy.array([0.,0.,1.]),
-                                               inv=True,_dontcutsmall=True)[0]
-# Leave x axis alone, because in place by rot1
-galcen_extra_rot2[0,0]= 1.
-galcen_extra_rot2[0,1:]= 0.
-galcen_extra_rot2[1:,0]= 0.
-galcen_extra_rot= numpy.dot(galcen_extra_rot2,galcen_extra_rot1)
-=======
 # renamed to coords.py
 from .coords import *
 from .coords import _APY_COORDS, _APY_LOADED, _DEGTORAD, _K, \
     _parse_epoch_frame_apy
 import warnings
-warnings.warn('galpy.util.bovy_coords is being deprecated in favor of galpy.util.coords; all functions in there are the same; please switch to the new import, because the old import will be removed in v1.9',FutureWarning)
->>>>>>> 2c1599b2
+warnings.warn('galpy.util.bovy_coords is being deprecated in favor of galpy.util.coords; all functions in there are the same; please switch to the new import, because the old import will be removed in v1.9',FutureWarning)