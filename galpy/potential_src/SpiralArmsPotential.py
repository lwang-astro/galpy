--- conflicted
+++ resolved
@@ -37,11 +37,7 @@
     
     .. math::
     
-<<<<<<< HEAD
-        \\Phi(R, \\phi, z) = -4 \\pi GH \\,\\rho_0 exp \\left( -\\frac{R-R_0}{R_s} \\right) \\sum{\\frac{C_n}{K_n D_n} \\,\cos(n \\gamma) \\,\\mathrm{sech} \\left( \\frac{K_n z}{B_n} \\right)^{B_n}}
-=======
-        \\Phi(r, \\phi, z) = -4 \\pi GH \\rho_0 exp \\left( -\\frac{r-r_0}{R_s} \\right) \\sum{\\frac{C_n}{K_n D_n} cos(n \\gamma) sech ^{B_n} \\left( \\frac{K_n z}{B_n} \\right)}
->>>>>>> a96286a3
+        \\Phi(R, \\phi, z) = -4 \\pi GH \\,\\rho_0 exp \\left( -\\frac{R-R_0}{R_s} \\right) \\sum{\\frac{C_n}{K_n D_n} \\,\cos(n \\gamma) \\,\\mathrm{sech}^{B_n} \\left( \\frac{K_n z}{B_n} \\right)}
 
     where
 
