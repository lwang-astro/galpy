from __future__ import print_function, division
import os
import sys
import pytest
import warnings
import numpy
from galpy.util import galpyWarning
_TRAVIS= bool(os.getenv('TRAVIS'))
PY2= sys.version < '3'
# Print all galpyWarnings always for tests of warnings
warnings.simplefilter("always",galpyWarning)

#Basic sanity checking of the actionAngleIsochrone actions
def test_actionAngleIsochrone_basic_actions():
    from galpy.actionAngle import actionAngleIsochrone
    from galpy.orbit import Orbit
    aAI= actionAngleIsochrone(b=1.2)
    #circular orbit
    R,vR,vT,z,vz= 1.,0.,1.,0.,0. 
    js= aAI(R,vR,vT,z,vz)
    assert numpy.fabs(js[0]) < 10.**-16., 'Circular orbit in the isochrone potential does not have Jr=0'
    assert numpy.fabs(js[2]) < 10.**-16., 'Circular orbit in the isochrone potential does not have Jz=0'
    #Close-to-circular orbit
    R,vR,vT,z,vz= 1.01,0.01,1.,0.01,0.01 
    js= aAI(Orbit([R,vR,vT,z,vz]))
    assert numpy.fabs(js[0]) < 10.**-4., 'Close-to-circular orbit in the isochrone potential does not have small Jr'
    assert numpy.fabs(js[2]) < 10.**-4., 'Close-to-circular orbit in the isochrone potential does not have small Jz'
    #Close-to-circular orbit, called with time
    R,vR,vT,z,vz= 1.01,0.01,1.,0.01,0.01 
    js= aAI(Orbit([R,vR,vT,z,vz]),0.)
    assert numpy.fabs(js[0]) < 10.**-4., 'Close-to-circular orbit in the isochrone potential does not have small Jr'
    assert numpy.fabs(js[2]) < 10.**-4., 'Close-to-circular orbit in the isochrone potential does not have small Jz'
    return None

#Basic sanity checking of the actionAngleIsochrone actions
def test_actionAngleIsochrone_basic_freqs():
    from galpy.potential import IsochronePotential
    from galpy.actionAngle import actionAngleIsochrone
    from galpy.orbit import Orbit
    ip= IsochronePotential(normalize=1.,b=1.2)
    aAI= actionAngleIsochrone(ip=ip)
    #circular orbit
    R,vR,vT,z,vz= 1.,0.,1.,0.,0. 
    jos= aAI.actionsFreqs(R,vR,vT,z,vz)
    assert numpy.fabs((jos[3]-ip.epifreq(1.))/ip.epifreq(1.)) < 10.**-12., 'Circular orbit in the isochrone potential does not have Or=kappa at %g%%' % (100.*numpy.fabs((jos[3]-ip.epifreq(1.))/ip.epifreq(1.)))
    assert numpy.fabs((jos[4]-ip.omegac(1.))/ip.omegac(1.)) < 10.**-12., 'Circular orbit in the isochrone potential does not have Op=Omega at %g%%' % (100.*numpy.fabs((jos[4]-ip.omegac(1.))/ip.omegac(1.)))
    assert numpy.fabs((jos[5]-ip.verticalfreq(1.))/ip.verticalfreq(1.)) < 10.**-12., 'Circular orbit in the isochrone potential does not have Oz=nu at %g%%' % (100.*numpy.fabs((jos[5]-ip.verticalfreq(1.))/ip.verticalfreq(1.)))
    #close-to-circular orbit
    R,vR,vT,z,vz= 1.,0.01,1.01,0.01,0.01 
    jos= aAI.actionsFreqs(Orbit([R,vR,vT,z,vz]))
    assert numpy.fabs((jos[3]-ip.epifreq(1.))/ip.epifreq(1.)) < 10.**-2., 'Close-to-circular orbit in the isochrone potential does not have Or=kappa at %g%%' % (100.*numpy.fabs((jos[3]-ip.epifreq(1.))/ip.epifreq(1.)))
    assert numpy.fabs((jos[4]-ip.omegac(1.))/ip.omegac(1.)) < 10.**-2., 'Close-to-circular orbit in the isochrone potential does not have Op=Omega at %g%%' % (100.*numpy.fabs((jos[4]-ip.omegac(1.))/ip.omegac(1.)))
    assert numpy.fabs((jos[5]-ip.verticalfreq(1.))/ip.verticalfreq(1.)) < 10.**-2., 'Close-to-circular orbit in the isochrone potential does not have Oz=nu at %g%%' % (100.*numpy.fabs((jos[5]-ip.verticalfreq(1.))/ip.verticalfreq(1.)))
    return None

# Test that EccZmaxRperiRap for an IsochronePotential are correctly computed
# by comparing to a numerical orbit integration
def test_actionAngleIsochrone_EccZmaxRperiRap_againstOrbit():
    from galpy.potential import IsochronePotential
    from galpy.orbit import Orbit
    from galpy.actionAngle import actionAngleIsochrone
    ip= IsochronePotential(normalize=1.,b=1.2)
    aAI= actionAngleIsochrone(ip=ip)
    o= Orbit([1.,0.1,1.1,0.2,0.03,0.])
    ecc, zmax, rperi, rap= aAI.EccZmaxRperiRap(o)
    ts= numpy.linspace(0.,100.,100001)
    o.integrate(ts,ip)
    assert numpy.fabs(ecc-o.e()) < 1e-10, 'Analytically calculated eccentricity does not agree with numerically calculated one for an IsochronePotential'
    assert numpy.fabs(zmax-o.zmax()) < 1e-5, 'Analytically calculated zmax does not agree with numerically calculated one for an IsochronePotential'
    assert numpy.fabs(rperi-o.rperi()) < 1e-10, 'Analytically calculated rperi does not agree with numerically calculated one for an IsochronePotential'
    assert numpy.fabs(rap-o.rap()) < 1e-10, 'Analytically calculated rap does not agree with numerically calculated one for an IsochronePotential'
    # Another one
    o= Orbit([1.,0.1,1.1,0.2,-0.3,0.])
    ecc, zmax, rperi, rap= aAI.EccZmaxRperiRap(o.R(),o.vR(),o.vT(),
                                               o.z(),o.vz(),o.phi())
    ts= numpy.linspace(0.,100.,100001)
    o.integrate(ts,ip)
    assert numpy.fabs(ecc-o.e()) < 1e-10, 'Analytically calculated eccentricity does not agree with numerically calculated one for an IsochronePotential'
    assert numpy.fabs(zmax-o.zmax()) < 1e-3, 'Analytically calculated zmax does not agree with numerically calculated one for an IsochronePotential'
    assert numpy.fabs(rperi-o.rperi()) < 1e-10, 'Analytically calculated rperi does not agree with numerically calculated one for an IsochronePotential'
    assert numpy.fabs(rap-o.rap()) < 1e-10, 'Analytically calculated rap does not agree with numerically calculated one for an IsochronePotential'
    return None
    
# Test that EccZmaxRperiRap for an IsochronePotential are correctly computed
# by comparing to a numerical orbit integration for a Kepler potential
def test_actionAngleIsochrone_EccZmaxRperiRap_againstOrbit_kepler():
    from galpy.potential import IsochronePotential
    from galpy.orbit import Orbit
    from galpy.actionAngle import actionAngleIsochrone
    ip= IsochronePotential(normalize=1.,b=0)
    aAI= actionAngleIsochrone(ip=ip)
    o= Orbit([1.,0.1,1.1,0.2,0.03,0.])
    ecc, zmax, rperi, rap= aAI.EccZmaxRperiRap(o.R(),o.vR(),o.vT(),o.z(),o.vz())
    ts= numpy.linspace(0.,100.,100001)
    o.integrate(ts,ip)
    assert numpy.fabs(ecc-o.e()) < 1e-10, 'Analytically calculated eccentricity does not agree with numerically calculated one for an IsochronePotential'
    # Don't do zmax, because zmax for Kepler is approximate
    assert numpy.fabs(rperi-o.rperi()) < 1e-10, 'Analytically calculated rperi does not agree with numerically calculated one for an IsochronePotential'
    assert numpy.fabs(rap-o.rap()) < 1e-10, 'Analytically calculated rap does not agree with numerically calculated one for an IsochronePotential'
    return None


#Test the actions of an actionAngleIsochrone
def test_actionAngleIsochrone_conserved_actions():
    from galpy.potential import IsochronePotential
    from galpy.actionAngle import actionAngleIsochrone
    from galpy.orbit import Orbit
    ip= IsochronePotential(normalize=1.,b=1.2)
    aAI= actionAngleIsochrone(ip=ip)
    obs= Orbit([1.1, 0.3, 1.2, 0.2,0.5])
    from galpy.orbit.Orbits import ext_loaded
    if not ext_loaded: #odeint is not as accurate as dopr54_c
        check_actionAngle_conserved_actions(aAI,obs,ip,-5.,-5.,-5.)
    else:
        check_actionAngle_conserved_actions(aAI,obs,ip,-8.,-8.,-8.)
    return None

#Test that the angles of an actionAngleIsochrone increase linearly
def test_actionAngleIsochrone_linear_angles():
    from galpy.potential import IsochronePotential
    from galpy.actionAngle import actionAngleIsochrone
    from galpy.orbit import Orbit
    ip= IsochronePotential(normalize=1.,b=1.2)
    aAI= actionAngleIsochrone(ip=ip)
    obs= Orbit([1.1, 0.3, 1.2, 0.2,0.5,2.])
    from galpy.orbit.Orbits import ext_loaded
    if not ext_loaded: #odeint is not as accurate as dopr54_c
        check_actionAngle_linear_angles(aAI,obs,ip,
                                        -5.,-5.,-5.,
                                        -6.,-6.,-6.,
                                        -5.,-5.,-5.)
    else:
        check_actionAngle_linear_angles(aAI,obs,ip,
                                        -6.,-6.,-6.,
                                        -8.,-8.,-8.,
                                        -8.,-8.,-8.)
    return None

#Test that the angles of an actionAngleIsochrone increase linearly for an
#orbit in the mid-plane (non-inclined; has potential issues, because the 
#the ascending node is not well defined)
def test_actionAngleIsochrone_noninclinedorbit_linear_angles():
    from galpy.potential import IsochronePotential
    from galpy.actionAngle import actionAngleIsochrone
    from galpy.orbit import Orbit
    ip= IsochronePotential(normalize=1.,b=1.2)
    aAI= actionAngleIsochrone(ip=ip)
    obs= Orbit([1.1, 0.3, 1.2, 0.,0.,2.])
    from galpy.orbit_src.FullOrbit import ext_loaded
    if not ext_loaded: #odeint is not as accurate as dopr54_c
        check_actionAngle_linear_angles(aAI,obs,ip,
                                        -5.,-5.,-5.,
                                        -6.,-6.,-6.,
                                        -5.,-5.,-5.)
    else:
        check_actionAngle_linear_angles(aAI,obs,ip,
                                        -6.,-6.,-6.,
                                        -8.,-8.,-8.,
                                        -8.,-8.,-8.)
    return None

def test_actionAngleIsochrone_almostnoninclinedorbit_linear_angles():
    from galpy.potential import IsochronePotential
    from galpy.actionAngle import actionAngleIsochrone
    from galpy.orbit import Orbit
    ip= IsochronePotential(normalize=1.,b=1.2)
    aAI= actionAngleIsochrone(ip=ip)
    eps= 1e-10
    obs= Orbit([1.1, 0.3, 1.2, 0.,eps,2.])
    from galpy.orbit_src.FullOrbit import ext_loaded
    if not ext_loaded: #odeint is not as accurate as dopr54_c
        check_actionAngle_linear_angles(aAI,obs,ip,
                                        -5.,-5.,-5.,
                                        -6.,-6.,-6.,
                                        -5.,-5.,-5.)
    else:
        check_actionAngle_linear_angles(aAI,obs,ip,
                                        -6.,-6.,-6.,
                                        -8.,-8.,-8.,
                                        -8.,-8.,-8.)
    return None

#Test that the Kelperian limit of the isochrone actions/angles works
def test_actionAngleIsochrone_kepler_actions():
    from galpy.potential import IsochronePotential
    from galpy.actionAngle import actionAngleIsochrone
    from galpy.orbit import Orbit
    ip= IsochronePotential(normalize=1.,b=0.)
    aAI= actionAngleIsochrone(ip=ip)
    obs= Orbit([1.1, 0.3, 1.2, 0.2,0.5,2.])
    times= numpy.linspace(0.,100.,101)
    obs.integrate(times,ip,method='dopr54_c')
    jrs,jps,jzs= aAI(obs.R(times),obs.vR(times),obs.vT(times),
                     obs.z(times),obs.vz(times),obs.phi(times))
    jc= ip._amp/numpy.sqrt(-2.*obs.E())
    L= numpy.sqrt(numpy.sum(obs.L()**2.))
    # Jr = Jc-L
    assert numpy.all(numpy.fabs(jrs-(jc-L)) < 10.**-5.), 'Radial action for the Kepler potential not correct'
    assert numpy.all(numpy.fabs(jps-obs.R()*obs.vT()) < 10.**-10.), 'Azimuthal action for the Kepler potential not correct'
    assert numpy.all(numpy.fabs(jzs-(L-numpy.fabs(obs.R()*obs.vT()))) < 10.**-10.), 'Vertical action for the Kepler potential not correct'
    return None

def test_actionAngleIsochrone_kepler_freqs():
    from galpy.potential import IsochronePotential
    from galpy.actionAngle import actionAngleIsochrone
    from galpy.orbit import Orbit
    ip= IsochronePotential(normalize=1.,b=0.)
    aAI= actionAngleIsochrone(ip=ip)
    obs= Orbit([1.1, 0.3, 1.2, 0.2,0.5,2.])
    times= numpy.linspace(0.,100.,101)
    obs.integrate(times,ip,method='dopr54_c')
    _, _, _, ors,ops,ozs= aAI.actionsFreqs(obs.R(times),obs.vR(times),
                                           obs.vT(times),obs.z(times),
                                           obs.vz(times),obs.phi(times))
    jc= ip._amp/numpy.sqrt(-2.*obs.E())
    oc= ip._amp**2./jc**3. # (BT08 eqn. E4)
    assert numpy.all(numpy.fabs(ors-oc) < 10.**-10.), 'Radial frequency for the Kepler potential not correct'
    assert numpy.all(numpy.fabs(ops-oc) < 10.**-10.), 'Azimuthal frequency for the Kepler potential not correct'
    assert numpy.all(numpy.fabs(ozs-numpy.sign(obs.R()*obs.vT())*oc) < 10.**-10.), 'Vertical frequency for the Kepler potential not correct'
    return None

def test_actionAngleIsochrone_kepler_angles():
    from galpy.potential import IsochronePotential
    from galpy.actionAngle import actionAngleIsochrone
    from galpy.orbit import Orbit
    ip= IsochronePotential(normalize=1.,b=0.)
    aAI= actionAngleIsochrone(ip=ip)
    obs= Orbit([1.1, 0.3, 1.2, 0.2,0.5,2.])
    times= numpy.linspace(0.,100.,101)
    obs.integrate(times,ip,method='dopr54_c')
    _, _, _, _, _, _,ars,aps,azs= \
        aAI.actionsFreqsAngles(obs.R(times),obs.vR(times),
                               obs.vT(times),obs.z(times),
                               obs.vz(times),obs.phi(times))
    jc= ip._amp/numpy.sqrt(-2.*obs.E())
    oc= ip._amp**2./jc**3. # (BT08 eqn. E4)
    # theta_r = Or x times + theta_r,0
    assert numpy.all(numpy.fabs(ars-oc*times-ars[0]) < 10.**-10.), 'Radial angle for the Kepler potential not correct'
    assert numpy.all(numpy.fabs(aps-oc*times-aps[0]) < 10.**-10.), 'Azimuthal angle for the Kepler potential not correct'
    assert numpy.all(numpy.fabs(azs-oc*times-azs[0]) < 10.**-10.), 'Vertical angle for the Kepler potential not correct'
    return None

#Basic sanity checking of the actionAngleSpherical actions
def test_actionAngleSpherical_basic_actions():
    from galpy.actionAngle import actionAngleSpherical
    from galpy.orbit import Orbit
    from galpy.potential import LogarithmicHaloPotential
    lp= LogarithmicHaloPotential(normalize=1.,q=1.)
    aAS= actionAngleSpherical(pot=lp)
    #circular orbit
    R,vR,vT,z,vz= 1.,0.,1.,0.,0. 
    js= aAS(Orbit([R,vR,vT]))
    assert numpy.fabs(js[0]) < 10.**-16., 'Circular orbit in the spherical LogarithmicHaloPotential does not have Jr=0'
    assert numpy.fabs(js[2]) < 10.**-16., 'Circular orbit in the spherical LogarithmicHaloPotential does not have Jz=0'
    #Close-to-circular orbit
    R,vR,vT,z,vz= 1.01,0.01,1.,0.01,0.01 
    js= aAS(Orbit([R,vR,vT,z,vz]))
    assert numpy.fabs(js[0]) < 10.**-4., 'Close-to-circular orbit in the spherical LogarithmicHaloPotential does not have small Jr'
    assert numpy.fabs(js[2]) < 10.**-4., 'Close-to-circular orbit in the spherical LogarithmicHaloPotential does not have small Jz'
    return None

#Basic sanity checking of the actionAngleSpherical actions
def test_actionAngleSpherical_basic_freqs():
    from galpy.potential import LogarithmicHaloPotential
    from galpy.actionAngle import actionAngleSpherical
    from galpy.orbit import Orbit
    lp= LogarithmicHaloPotential(normalize=1.,q=1.)
    aAS= actionAngleSpherical(pot=[lp])
    #circular orbit
    R,vR,vT,z,vz= 1.,0.,1.,0.,0. 
    jos= aAS.actionsFreqs(R,vR,vT,z,vz)
    assert numpy.fabs((jos[3]-lp.epifreq(1.))/lp.epifreq(1.)) < 10.**-12., 'Circular orbit in the spherical LogarithmicHaloPotential does not have Or=kappa at %g%%' % (100.*numpy.fabs((jos[3]-lp.epifreq(1.))/lp.epifreq(1.)))
    assert numpy.fabs((jos[4]-lp.omegac(1.))/lp.omegac(1.)) < 10.**-12., 'Circular orbit in the spherical LogarithmicHaloPotential does not have Op=Omega at %g%%' % (100.*numpy.fabs((jos[4]-lp.omegac(1.))/lp.omegac(1.)))
    assert numpy.fabs((jos[5]-lp.verticalfreq(1.))/lp.verticalfreq(1.)) < 10.**-12., 'Circular orbit in the spherical LogarithmicHaloPotential does not have Oz=nu at %g%%' % (100.*numpy.fabs((jos[5]-lp.verticalfreq(1.))/lp.verticalfreq(1.)))
    #close-to-circular orbit
    R,vR,vT,z,vz= 1.,0.01,1.01,0.01,0.01 
    jos= aAS.actionsFreqs(Orbit([R,vR,vT,z,vz]))
    assert numpy.fabs((jos[3]-lp.epifreq(1.))/lp.epifreq(1.)) < 10.**-1.9, 'Close-to-circular orbit in the spherical LogarithmicHaloPotential does not have Or=kappa at %g%%' % (100.*numpy.fabs((jos[3]-lp.epifreq(1.))/lp.epifreq(1.)))
    assert numpy.fabs((jos[4]-lp.omegac(1.))/lp.omegac(1.)) < 10.**-1.9, 'Close-to-circular orbit in the spherical LogarithmicHaloPotential does not have Op=Omega at %g%%' % (100.*numpy.fabs((jos[4]-lp.omegac(1.))/lp.omegac(1.)))
    assert numpy.fabs((jos[5]-lp.verticalfreq(1.))/lp.verticalfreq(1.)) < 10.**-1.9, 'Close-to-circular orbit in the spherical LogarithmicHaloPotential does not have Oz=nu at %g%%' % (100.*numpy.fabs((jos[5]-lp.verticalfreq(1.))/lp.verticalfreq(1.)))

#Basic sanity checking of the actionAngleSpherical actions
def test_actionAngleSpherical_basic_freqsAngles():
    from galpy.potential import LogarithmicHaloPotential
    from galpy.actionAngle import actionAngleSpherical
    from galpy.orbit import Orbit
    lp= LogarithmicHaloPotential(normalize=1.,q=1.)
    aAS= actionAngleSpherical(pot=lp)
    #v. close-to-circular orbit using actionsFreqsAngles
    R,vR,vT,z,vz= 1.,10.**-8.,1.,10.**-8.,0.
    jos= aAS.actionsFreqsAngles(R,vR,vT,z,vz,0.)
    assert numpy.fabs((jos[3]-lp.epifreq(1.))/lp.epifreq(1.)) < 10.**-1.9, 'Close-to-circular orbit in the spherical LogarithmicHaloPotential does not have Or=kappa at %g%%' % (100.*numpy.fabs((jos[3]-lp.epifreq(1.))/lp.epifreq(1.)))
    assert numpy.fabs((jos[4]-lp.omegac(1.))/lp.omegac(1.)) < 10.**-1.9, 'Close-to-circular orbit in the spherical LogarithmicHaloPotential does not have Op=Omega at %g%%' % (100.*numpy.fabs((jos[4]-lp.omegac(1.))/lp.omegac(1.)))
    assert numpy.fabs((jos[5]-lp.verticalfreq(1.))/lp.verticalfreq(1.)) < 10.**-1.9, 'Close-to-circular orbit in the spherical LogarithmicHaloPotential does not have Oz=nu at %g%%' % (100.*numpy.fabs((jos[5]-lp.verticalfreq(1.))/lp.verticalfreq(1.)))
    return None

# Test that EccZmaxRperiRap for a spherical potential are correctly computed
# by comparing to a numerical orbit integration
def test_actionAngleSpherical_EccZmaxRperiRap_againstOrbit():
    from galpy.potential import LogarithmicHaloPotential
    from galpy.orbit import Orbit
    from galpy.actionAngle import actionAngleSpherical
    lp= LogarithmicHaloPotential(normalize=1.,q=1.)
    aAS= actionAngleSpherical(pot=lp)
    o= Orbit([1.,0.1,1.1,0.2,0.03,0.])
    ecc, zmax, rperi, rap= aAS.EccZmaxRperiRap(o)
    ts= numpy.linspace(0.,100.,100001)
    o.integrate(ts,lp)
    assert numpy.fabs(ecc-o.e()) < 1e-9, 'Analytically calculated eccentricity does not agree with numerically calculated one for a spherical potential'
    assert numpy.fabs(zmax-o.zmax()) < 1e-4, 'Analytically calculated zmax does not agree with numerically calculated one for a spherical potential'
    assert numpy.fabs(rperi-o.rperi()) < 1e-8, 'Analytically calculated rperi does not agree with numerically calculated one for a spherical potential'
    assert numpy.fabs(rap-o.rap()) < 1e-8, 'Analytically calculated rap does not agree with numerically calculated one for a spherical potential'
    # Another one
    o= Orbit([1.,0.1,1.1,0.2,-0.3,0.])
    ecc, zmax, rperi, rap= aAS.EccZmaxRperiRap(o.R(),o.vR(),o.vT(),
                                               o.z(),o.vz())
    ts= numpy.linspace(0.,100.,100001)
    o.integrate(ts,lp)
    assert numpy.fabs(ecc-o.e()) < 1e-9, 'Analytically calculated eccentricity does not agree with numerically calculated one for a spherical potential'
    assert numpy.fabs(zmax-o.zmax()) < 1e-3, 'Analytically calculated zmax does not agree with numerically calculated one for a spherical potential'
    assert numpy.fabs(rperi-o.rperi()) < 1e-8, 'Analytically calculated rperi does not agree with numerically calculated one for a spherical potential'
    assert numpy.fabs(rap-o.rap()) < 1e-8, 'Analytically calculated rap does not agree with numerically calculated one for a spherical potential'
    return None

#Test the actions of an actionAngleSpherical
def test_actionAngleSpherical_conserved_actions():
    from galpy import potential
    from galpy.actionAngle import actionAngleSpherical
    from galpy.orbit import Orbit
    lp= potential.LogarithmicHaloPotential(normalize=1.,q=1.)
    aAS= actionAngleSpherical(pot=lp)
    obs= Orbit([1.1, 0.3, 1.2, 0.2,0.5])
    from galpy.orbit.Orbits import ext_loaded
    if not ext_loaded: #odeint is not as accurate as dopr54_c
        check_actionAngle_conserved_actions(aAS,obs,lp,-5.,-5.,-5.,ntimes=101)
    else:
        check_actionAngle_conserved_actions(aAS,obs,lp,-8.,-8.,-8.,ntimes=101)
    return None

#Test the actions of an actionAngleSpherical
def test_actionAngleSpherical_conserved_actions_fixed_quad():
    from galpy.potential import LogarithmicHaloPotential
    from galpy.actionAngle import actionAngleSpherical
    from galpy.orbit import Orbit
    lp= LogarithmicHaloPotential(normalize=1.,q=1.)
    aAS= actionAngleSpherical(pot=lp)
    obs= Orbit([1.1, 0.3, 1.2, 0.2,0.5])
    from galpy.orbit.Orbits import ext_loaded
    if not ext_loaded: #odeint is not as accurate as dopr54_c
        check_actionAngle_conserved_actions(aAS,obs,lp,-5.,-5.,-5.,ntimes=101,
                                            fixed_quad=True)
    else:
        check_actionAngle_conserved_actions(aAS,obs,lp,-8.,-8.,-8.,ntimes=101,
                                            fixed_quad=True)
    return None

#Test that the angles of an actionAngleIsochrone increase linearly
def test_actionAngleSpherical_linear_angles():
    from galpy.potential import LogarithmicHaloPotential
    from galpy.actionAngle import actionAngleSpherical
    from galpy.orbit import Orbit
    lp= LogarithmicHaloPotential(normalize=1.,q=1.)
    aAS= actionAngleSpherical(pot=lp)
    obs= Orbit([1.1, 0.3, 1.2, 0.2,0.5,2.])
    from galpy.orbit.Orbits import ext_loaded
    if not ext_loaded: #odeint is not as accurate as dopr54_c
        check_actionAngle_linear_angles(aAS,obs,lp,
                                        -4.,-4.,-4.,
                                        -4.,-4.,-4.,
                                        -4.,-4.,-4.,
                                        ntimes=501) #need fine sampling for de-period
    else:
        check_actionAngle_linear_angles(aAS,obs,lp,
                                        -6.,-6.,-6.,
                                        -8.,-8.,-8.,
                                        -8.,-8.,-8.,
                                        ntimes=501) #need fine sampling for de-period
    return None
  
#Test that the angles of an actionAngleIsochrone increase linearly
def test_actionAngleSpherical_linear_angles_fixed_quad():
    from galpy.potential import LogarithmicHaloPotential
    from galpy.actionAngle import actionAngleSpherical
    from galpy.orbit import Orbit
    lp= LogarithmicHaloPotential(normalize=1.,q=1.)
    aAS= actionAngleSpherical(pot=lp)
    obs= Orbit([1.1, 0.3, 1.2, 0.2,0.5,2.])
    from galpy.orbit.Orbits import ext_loaded
    if not ext_loaded: #odeint is not as accurate as dopr54_c
        check_actionAngle_linear_angles(aAS,obs,lp,
                                        -4.,-4.,-4.,
                                        -4.,-4.,-4.,
                                        -4.,-4.,-4.,
                                        ntimes=501, #need fine sampling for de-period
                                        fixed_quad=True)
    else:
        check_actionAngle_linear_angles(aAS,obs,lp,
                                        -6.,-6.,-6.,
                                        -8.,-8.,-8.,
                                        -8.,-8.,-8.,
                                        ntimes=501, #need fine sampling for de-period
                                        fixed_quad=True)
    return None
  
<<<<<<< HEAD
#Test that the angles of an actionAngleSpherical increase linearly for an
#orbit in the mid-plane (non-inclined; has potential issues, because the 
#the ascending node is not well defined)
def test_actionAngleSpherical_noninclinedorbit_linear_angles():
    from galpy.potential import LogarithmicHaloPotential
    from galpy.actionAngle import actionAngleSpherical
    from galpy.orbit import Orbit
    lp= LogarithmicHaloPotential(normalize=1.,q=1.)
    aAS= actionAngleSpherical(pot=lp)
    obs= Orbit([1.1, 0.3, 1.2, 0.,0.,2.])
    from galpy.orbit_src.FullOrbit import ext_loaded
    if not ext_loaded: #odeint is not as accurate as dopr54_c
        check_actionAngle_linear_angles(aAS,obs,lp,
                                        -4.,-4.,-4.,
                                        -4.,-4.,-4.,
                                        -4.,-4.,-4.,
                                        ntimes=501) #need fine sampling for de-period
    else:
        check_actionAngle_linear_angles(aAS,obs,lp,
                                        -6.,-6.,-6.,
                                        -8.,-8.,-8.,
                                        -8.,-8.,-8.,
                                        ntimes=501) #need fine sampling for de-period
    return None
  
def test_actionAngleSpherical_almostnoninclinedorbit_linear_angles():
    from galpy.potential import LogarithmicHaloPotential
    from galpy.actionAngle import actionAngleSpherical
    from galpy.orbit import Orbit
    lp= LogarithmicHaloPotential(normalize=1.,q=1.)
    aAS= actionAngleSpherical(pot=lp)
    eps= 1e-10
    obs= Orbit([1.1, 0.3, 1.2, 0.,eps,2.])
    from galpy.orbit_src.FullOrbit import ext_loaded
    if not ext_loaded: #odeint is not as accurate as dopr54_c
        check_actionAngle_linear_angles(aAS,obs,lp,
                                        -4.,-4.,-4.,
                                        -4.,-4.,-4.,
                                        -4.,-4.,-4.,
                                        ntimes=501) #need fine sampling for de-period
    else:
        check_actionAngle_linear_angles(aAS,obs,lp,
                                        -6.,-6.,-6.,
                                        -8.,-8.,-8.,
                                        -8.,-8.,-8.,
                                        ntimes=501) #need fine sampling for de-period
    return None
  
=======
#Test the conservation of ecc, zmax, rperi, rap of an actionAngleSpherical
def test_actionAngleSpherical_conserved_EccZmaxRperiRap_ecc():
    from galpy.potential import NFWPotential
    from galpy.actionAngle import actionAngleSpherical
    from galpy.orbit import Orbit
    np= NFWPotential(normalize=1.,a=2.)
    aAS= actionAngleSpherical(pot=np)
    obs= Orbit([1.1,0.2, 1.3, 0.1,0.,2.])
    check_actionAngle_conserved_EccZmaxRperiRap(aAS,obs,np,
                                                -1.1,-0.4,-1.8,-1.8,ntimes=101,
                                                inclphi=True)
    return None

>>>>>>> e614239d
#Test the actionAngleSpherical against an isochrone potential: actions
def test_actionAngleSpherical_otherIsochrone_actions():
    from galpy.potential import IsochronePotential
    from galpy.actionAngle import actionAngleSpherical, \
        actionAngleIsochrone
    ip= IsochronePotential(normalize=1.,b=1.2)
    aAI= actionAngleIsochrone(ip=ip)
    aAS= actionAngleSpherical(pot=ip)
    R,vR,vT,z,vz,phi= 1.1, 0.3, 1.2, 0.2,0.5,2.
    ji= aAI(R,vR,vT,z,vz,phi)
    jia= aAS(R,vR,vT,z,vz,phi)
    djr= numpy.fabs((ji[0]-jia[0])/ji[0])
    dlz= numpy.fabs((ji[1]-jia[1])/ji[1])
    djz= numpy.fabs((ji[2]-jia[2])/ji[2])
    assert djr < 10.**-10., 'actionAngleSpherical applied to isochrone potential fails for Jr at %g%%' % (djr*100.)
    #Lz and Jz are easy, because ip is a spherical potential
    assert dlz < 10.**-10., 'actionAngleSpherical applied to isochrone potential fails for Lz at %g%%' % (dlz*100.)
    assert djz < 10.**-10., 'actionAngleSpherical applied to isochrone potential fails for Jz at %g%%' % (djz*100.)
    return None

#Test the actionAngleSpherical against an isochrone potential: frequencies
def test_actionAngleSpherical_otherIsochrone_freqs():   
    from galpy.potential import IsochronePotential
    from galpy.actionAngle import actionAngleSpherical, \
        actionAngleIsochrone
    ip= IsochronePotential(normalize=1.,b=1.2)
    aAI= actionAngleIsochrone(ip=ip)
    aAS= actionAngleSpherical(pot=ip)
    R,vR,vT,z,vz,phi= 1.1, 0.3, 1.2, 0.2,0.5,2.
    jiO= aAI.actionsFreqs(R,vR,vT,z,vz,phi)
    jiaO= aAS.actionsFreqs(R,vR,vT,z,vz,phi)
    dOr= numpy.fabs((jiO[3]-jiaO[3])/jiO[3])
    dOp= numpy.fabs((jiO[4]-jiaO[4])/jiO[4])
    dOz= numpy.fabs((jiO[5]-jiaO[5])/jiO[5])
    assert dOr < 10.**-6., 'actionAngleSpherical applied to isochrone potential fails for Or at %g%%' % (dOr*100.)
    assert dOp < 10.**-6., 'actionAngleSpherical applied to isochrone potential fails for Op at %g%%' % (dOp*100.)
    assert dOz < 10.**-6., 'actionAngleSpherical applied to isochrone potential fails for Oz at %g%%' % (dOz*100.)
    return None

#Test the actionAngleSpherical against an isochrone potential: frequencies
def test_actionAngleSpherical_otherIsochrone_freqs_fixed_quad():   
    from galpy.potential import IsochronePotential
    from galpy.actionAngle import actionAngleSpherical, \
        actionAngleIsochrone
    from galpy.orbit import Orbit
    ip= IsochronePotential(normalize=1.,b=1.2)
    aAI= actionAngleIsochrone(ip=ip)
    aAS= actionAngleSpherical(pot=ip)
    R,vR,vT,z,vz,phi= 1.1, 0.3, 1.2, 0.2,0.5,2.
    jiO= aAI.actionsFreqs(R,vR,vT,z,vz,phi)
    jiaO= aAS.actionsFreqs(Orbit([R,vR,vT,z,vz,phi]),fixed_quad=True)
    dOr= numpy.fabs((jiO[3]-jiaO[3])/jiO[3])
    dOp= numpy.fabs((jiO[4]-jiaO[4])/jiO[4])
    dOz= numpy.fabs((jiO[5]-jiaO[5])/jiO[5])
    assert dOr < 10.**-6., 'actionAngleSpherical applied to isochrone potential fails for Or at %g%%' % (dOr*100.)
    assert dOp < 10.**-6., 'actionAngleSpherical applied to isochrone potential fails for Op at %g%%' % (dOp*100.)
    assert dOz < 10.**-6., 'actionAngleSpherical applied to isochrone potential fails for Oz at %g%%' % (dOz*100.)
    return None

#Test the actionAngleSpherical against an isochrone potential: angles
def test_actionAngleSpherical_otherIsochrone_angles():   
    from galpy.potential import IsochronePotential
    from galpy.actionAngle import actionAngleSpherical, \
        actionAngleIsochrone
    ip= IsochronePotential(normalize=1.,b=1.2)
    aAI= actionAngleIsochrone(ip=ip)
    aAS= actionAngleSpherical(pot=ip,b=0.8)
    R,vR,vT,z,vz,phi= 1.1, 0.3, 1.2, 0.2,0.5,2.
    jiO= aAI.actionsFreqsAngles(R,vR,vT,z,vz,phi)
    jiaO= aAS.actionsFreqsAngles(R,vR,vT,z,vz,phi)
    dar= numpy.fabs((jiO[6]-jiaO[6])/jiO[6])
    dap= numpy.fabs((jiO[7]-jiaO[7])/jiO[7])
    daz= numpy.fabs((jiO[8]-jiaO[8])/jiO[8])
    assert dar < 10.**-6., 'actionAngleSpherical applied to isochrone potential fails for ar at %g%%' % (dar*100.)
    assert dap < 10.**-6., 'actionAngleSpherical applied to isochrone potential fails for ap at %g%%' % (dap*100.)
    assert daz < 10.**-6., 'actionAngleSpherical applied to isochrone potential fails for az at %g%%' % (daz*100.)
    return None

#Basic sanity checking of the actionAngleAdiabatic actions
def test_actionAngleAdiabatic_basic_actions():
    from galpy.actionAngle import actionAngleAdiabatic
    from galpy.orbit import Orbit
    from galpy.potential import MWPotential
    aAA= actionAngleAdiabatic(pot=MWPotential,gamma=1.)
    #circular orbit
    R,vR,vT,phi= 1.,0.,1.,2. 
    js= aAA(Orbit([R,vR,vT,phi]))
    assert numpy.fabs(js[0]) < 10.**-16., 'Circular orbit in the MWPotential does not have Jr=0'
    assert numpy.fabs(js[2]) < 10.**-16., 'Circular orbit in the MWPotential does not have Jz=0'
    #Close-to-circular orbit
    R,vR,vT,z,vz= 1.01,0.01,1.,0.01,0.01 
    js= aAA(Orbit([R,vR,vT,z,vz]))
    assert numpy.fabs(js[0]) < 10.**-4., 'Close-to-circular orbit in the MWPotential does not have small Jr'
    assert numpy.fabs(js[2]) < 10.**-3., 'Close-to-circular orbit in the MWPotentialspherical LogarithmicHalo does not have small Jz'
    #Another close-to-circular orbit
    R,vR,vT,z,vz= 1.0,0.0,0.99,0.0,0.0
    js= aAA(Orbit([R,vR,vT,z,vz]))
    assert numpy.fabs(js[0]) < 10.**-4., 'Close-to-circular orbit in the MWPotential does not have small Jr'
    assert numpy.fabs(js[2]) < 10.**-3., 'Close-to-circular orbit in the MWPotentialspherical LogarithmicHalo does not have small Jz'
    #Another close-to-circular orbit
    R,vR,vT,z,vz= 1.0,0.0,1.01,0.0,0.0
    js= aAA(Orbit([R,vR,vT,z,vz]))
    assert numpy.fabs(js[0]) < 10.**-4., 'Close-to-circular orbit in the MWPotential does not have small Jr'
    assert numpy.fabs(js[2]) < 10.**-3., 'Close-to-circular orbit in the MWPotentialspherical LogarithmicHalo does not have small Jz'
    return None

#Basic sanity checking of the actionAngleAdiabatic actions
def test_actionAngleAdiabatic_basic_actions_gamma0():
    from galpy.actionAngle import actionAngleAdiabatic
    from galpy.orbit import Orbit
    from galpy.potential import MWPotential
    aAA= actionAngleAdiabatic(pot=[MWPotential[0],MWPotential[1:]],gamma=0.)
    #circular orbit
    R,vR,vT,phi= 1.,0.,1.,2. 
    js= aAA(Orbit([R,vR,vT,phi]))
    assert numpy.fabs(js[0]) < 10.**-16., 'Circular orbit in the MWPotential does not have Jr=0'
    assert numpy.fabs(js[2]) < 10.**-16., 'Circular orbit in the MWPotential does not have Jz=0'
    #Close-to-circular orbit
    R,vR,vT,z,vz= 1.01,0.01,1.,0.01,0.01 
    js= aAA(Orbit([R,vR,vT,z,vz]))
    assert numpy.fabs(js[0]) < 10.**-4., 'Close-to-circular orbit in the MWPotential does not have small Jr'
    assert numpy.fabs(js[2]) < 10.**-3., 'Close-to-circular orbit in the MWPotentialspherical LogarithmicHalo does not have small Jz'
    #Another close-to-circular orbit
    R,vR,vT,z,vz= 1.0,0.0,0.99,0.0,0.0
    js= aAA(Orbit([R,vR,vT,z,vz]))
    assert numpy.fabs(js[0]) < 10.**-4., 'Close-to-circular orbit in the MWPotential does not have small Jr'
    assert numpy.fabs(js[2]) < 10.**-3., 'Close-to-circular orbit in the MWPotentialspherical LogarithmicHalo does not have small Jz'
    #Another close-to-circular orbit
    R,vR,vT,z,vz= 1.0,0.0,1.01,0.0,0.0
    js= aAA(Orbit([R,vR,vT,z,vz]))
    assert numpy.fabs(js[0]) < 10.**-4., 'Close-to-circular orbit in the MWPotential does not have small Jr'
    assert numpy.fabs(js[2]) < 10.**-3., 'Close-to-circular orbit in the MWPotentialspherical LogarithmicHalo does not have small Jz'
    return None

#Basic sanity checking of the actionAngleAdiabatic actions
def test_actionAngleAdiabatic_basic_actions_c():
    from galpy.actionAngle import actionAngleAdiabatic
    from galpy.orbit import Orbit
    from galpy.potential import MWPotential
    # test nested list of potentials
    aAA= actionAngleAdiabatic(pot=[MWPotential[0],MWPotential[1:]],c=True)
    #circular orbit
    R,vR,vT,z,vz= 1.,0.,1.,0.,0. 
    js= aAA(R,vR,vT,z,vz)
    assert numpy.fabs(js[0]) < 10.**-16., 'Circular orbit in the MWPotential does not have Jr=0'
    assert numpy.fabs(js[2]) < 10.**-16., 'Circular orbit in the MWPotential does not have Jz=0'
    #Close-to-circular orbit
    R,vR,vT,z,vz= 1.01,0.01,1.,0.01,0.01 
    js= aAA(Orbit([R,vR,vT,z,vz]))
    assert numpy.fabs(js[0]) < 10.**-4., 'Close-to-circular orbit in the MWPotential does not have small Jr'
    assert numpy.fabs(js[2]) < 10.**-3., 'Close-to-circular orbit in the MWPotentialspherical LogarithmicHalo does not have small Jz'

#Basic sanity checking of the actionAngleAdiabatic actions
def test_actionAngleAdiabatic_unboundz_actions_c():
    from galpy.actionAngle import actionAngleAdiabatic
    from galpy.potential import MWPotential
    aAA= actionAngleAdiabatic(pot=MWPotential,c=True,gamma=0.)
    #Unbound in z, so jz should be very large
    R,vR,vT,z,vz= 1.,0.,1.,0., 10.
    js= aAA(R,vR,vT,z,vz)
    assert js[2] > 1000., 'Unbound orbit in z in the MWPotential does not have large Jz'
    return None

#Basic sanity checking of the actionAngleAdiabatic actions
def test_actionAngleAdiabatic_zerolz_actions_c():
    from galpy.actionAngle import actionAngleAdiabatic
    from galpy.potential import MWPotential
    aAA= actionAngleAdiabatic(pot=MWPotential,c=True,gamma=0.)
    #Zero angular momentum, so rperi=0, but should have finite jr
    R,vR,vT,z,vz= 1.,0.,0.,0., 0.
    js= aAA(R,vR,vT,z,vz)
    R,vR,vT,z,vz= 1.,0.,0.0000001,0., 0.
    js2= aAA(R,vR,vT,z,vz)
    assert numpy.fabs(js[0]-js2[0]) < 10.**-6., 'Orbit with zero angular momentum does not have the correct Jr'
    #Zero angular momentum, so rperi=0, but should have finite jr
    R,vR,vT,z,vz= 1.,-0.5,0.,0., 0.
    js= aAA(R,vR,vT,z,vz)
    R,vR,vT,z,vz= 1.,-0.5,0.0000001,0., 0.
    js2= aAA(R,vR,vT,z,vz)
    assert numpy.fabs(js[0]-js2[0]) < 10.**-6., 'Orbit with zero angular momentum does not have the correct Jr'
    return None

#Basic sanity checking of the actionAngleAdiabatic ecc, zmax, rperi, rap calc.
def test_actionAngleAdiabatic_basic_EccZmaxRperiRap():
    from galpy.actionAngle import actionAngleAdiabatic
    from galpy.potential import MWPotential
    aAA= actionAngleAdiabatic(pot=MWPotential,gamma=1.)
    #circular orbit
    R,vR,vT,z,vz= 1.,0.,1.,0.,0. 
    te,tzmax,_,_= aAA.EccZmaxRperiRap(R,vR,vT,z,vz)
    assert numpy.fabs(te) < 10.**-16., 'Circular orbit in the MWPotential does not have e=0'
    assert numpy.fabs(tzmax) < 10.**-16., 'Circular orbit in the MWPotential does not have zmax=0'
    #Close-to-circular orbit
    R,vR,vT,z,vz= 1.01,0.01,1.,0.01,0.01
    te,tzmax,_,_= aAA.EccZmaxRperiRap(R,vR,vT,z,vz)
    assert numpy.fabs(te) < 10.**-2., 'Close-to-circular orbit in the MWPotential does not have small eccentricity'
    assert numpy.fabs(tzmax) < 2.*10.**-2., 'Close-to-circular orbit in the MWPotential does not have small zmax'
    #Another close-to-circular orbit
    R,vR,vT,z,vz= 1.0,0.0,0.99,0.0,0.0
    te,tzmax,_,_= aAA.EccZmaxRperiRap(R,vR,vT,z,vz)
    assert numpy.fabs(te) < 10.**-2., 'Close-to-circular orbit in the MWPotential does not have small eccentricity'
    assert numpy.fabs(tzmax) < 2.*10.**-2., 'Close-to-circular orbit in the MWPotential does not have small zmax'
    #Another close-to-circular orbit
    R,vR,vT,z,vz= 1.0,0.0,1.,0.01,0.0
    te,tzmax,_,_= aAA.EccZmaxRperiRap(R,vR,vT,z,vz)
    assert numpy.fabs(te) < 10.**-2., 'Close-to-circular orbit in the MWPotential does not have small eccentricity'
    assert numpy.fabs(tzmax) < 2.*10.**-2., 'Close-to-circular orbit in the MWPotential does not have small zmax'
    return None

#Basic sanity checking of the actionAngleAdiabatic ecc, zmax, rperi, rap calc.
def test_actionAngleAdiabatic_basic_EccZmaxRperiRap_gamma0():
    from galpy.actionAngle import actionAngleAdiabatic
    from galpy.potential import MiyamotoNagaiPotential
    mp= MiyamotoNagaiPotential(normalize=1.,a=1.5,b=0.3)
    aAA= actionAngleAdiabatic(pot=mp,gamma=0.,c=False)
    #circular orbit
    R,vR,vT,z,vz= 1.,0.,1.,0.,0. 
    te,tzmax,_,_= aAA.EccZmaxRperiRap(R,vR,vT,z,vz)
    assert numpy.fabs(te) < 10.**-16., 'Circular orbit in the MWPotential does not have e=0'
    assert numpy.fabs(tzmax) < 10.**-16., 'Circular orbit in the MWPotential does not have zmax=0'
    #Close-to-circular orbit
    R,vR,vT,z,vz= 1.01,0.01,1.,0.01,0.01 
    te,tzmax,_,_= aAA.EccZmaxRperiRap(R,vR,vT,z,vz)
    assert numpy.fabs(te) < 10.**-2., 'Close-to-circular orbit in the MWPotential does not have small eccentricity'
    assert numpy.fabs(tzmax) < 2.*10.**-2., 'Close-to-circular orbit in the MWPotential does not have small zmax'
    return None

#Basic sanity checking of the actionAngleAdiabatic ecc, zmax, rperi, rap calc.
def test_actionAngleAdiabatic_basic_EccZmaxRperiRap_gamma_c():
    from galpy.actionAngle import actionAngleAdiabatic
    from galpy.potential import MWPotential
    from galpy.orbit import Orbit
    aAA= actionAngleAdiabatic(pot=MWPotential,gamma=1.,c=True)
    #circular orbit
    R,vR,vT,z,vz,phi= 1.,0.,1.,0.,0.,2.
    te,tzmax,_,_= aAA.EccZmaxRperiRap(Orbit([R,vR,vT,z,vz,phi]))
    assert numpy.fabs(te) < 10.**-16., 'Circular orbit in the MWPotential does not have e=0'
    assert numpy.fabs(tzmax) < 10.**-16., 'Circular orbit in the MWPotential does not have zmax=0'
    #Close-to-circular orbit
    R,vR,vT,z,vz,phi= 1.01,0.01,1.,0.01,0.01,2.
    te,tzmax,_,_= aAA.EccZmaxRperiRap(R,vR,vT,z,vz,phi)
    assert numpy.fabs(te) < 10.**-2., 'Close-to-circular orbit in the MWPotential does not have small eccentricity'
    assert numpy.fabs(tzmax) < 2.*10.**-2., 'Close-to-circular orbit in the MWPotential does not have small zmax'
    return None

#Test the actions of an actionAngleAdiabatic
def test_actionAngleAdiabatic_conserved_actions():
    from galpy.potential import MWPotential
    from galpy.actionAngle import actionAngleAdiabatic
    from galpy.orbit import Orbit
    aAA= actionAngleAdiabatic(pot=MWPotential,c=False)
    obs= Orbit([1.05, 0.02, 1.05, 0.03,0.])
    check_actionAngle_conserved_actions(aAA,obs,MWPotential,
                                        -1.2,-8.,-1.7,ntimes=101)
    return None

#Test the actions of an actionAngleAdiabatic
def test_actionAngleAdiabatic_conserved_actions_c():
    from galpy.potential import MWPotential
    from galpy.actionAngle import actionAngleAdiabatic
    from galpy.orbit import Orbit
    obs= Orbit([1.05, 0.02, 1.05, 0.03,0.])
    aAA= actionAngleAdiabatic(pot=MWPotential,c=True)
    check_actionAngle_conserved_actions(aAA,obs,MWPotential,
                                        -1.4,-8.,-1.7,ntimes=101)
    return None

#Test the actions of an actionAngleAdiabatic, single pot
def test_actionAngleAdiabatic_conserved_actions_singlepot():
    from galpy.potential import MiyamotoNagaiPotential
    from galpy.actionAngle import actionAngleAdiabatic
    from galpy.orbit import Orbit
    mp= MiyamotoNagaiPotential(normalize=1.)
    obs= Orbit([1.05, 0.02, 1.05, 0.03,0.,2.])
    aAA= actionAngleAdiabatic(pot=mp,c=False)
    check_actionAngle_conserved_actions(aAA,obs,mp,
                                        -1.5,-8.,-2.,ntimes=101,
                                        inclphi=True)
    return None

#Test the actions of an actionAngleAdiabatic, single pot, C
def test_actionAngleAdiabatic_conserved_actions_singlepot_c():
    from galpy.potential import MiyamotoNagaiPotential
    from galpy.actionAngle import actionAngleAdiabatic
    from galpy.orbit import Orbit
    mp= MiyamotoNagaiPotential(normalize=1.)
    obs= Orbit([1.05, 0.02, 1.05, 0.03,0.,2.])
    aAA= actionAngleAdiabatic(pot=mp,c=True)
    check_actionAngle_conserved_actions(aAA,obs,mp,
                                        -1.5,-8.,-2.,ntimes=101,
                                        inclphi=True)
    return None

#Test the actions of an actionAngleAdiabatic, interpolated pot
def test_actionAngleAdiabatic_conserved_actions_interppot_c():
    from galpy.potential import MWPotential, interpRZPotential
    from galpy.actionAngle import actionAngleAdiabatic
    from galpy.orbit import Orbit
    ip= interpRZPotential(RZPot=MWPotential,
                          rgrid=(numpy.log(0.01),numpy.log(20.),101),
                          zgrid=(0.,1.,101),logR=True,use_c=True,enable_c=True,
                          interpPot=True,interpRforce=True,interpzforce=True)
    obs= Orbit([1.05, 0.02, 1.05, 0.03,0.,2.])
    aAA= actionAngleAdiabatic(pot=ip,c=True)
    check_actionAngle_conserved_actions(aAA,obs,ip,
                                        -1.4,-8.,-1.7,ntimes=101)
    return None

#Test the conservation of ecc, zmax, rperi, rap of an actionAngleAdiabatic
def test_actionAngleAdiabatic_conserved_EccZmaxRperiRap():
    from galpy.potential import MWPotential
    from galpy.actionAngle import actionAngleAdiabatic
    from galpy.orbit import Orbit
    aAA= actionAngleAdiabatic(pot=MWPotential,c=False,gamma=1.)
    obs= Orbit([1.05, 0.02, 1.05, 0.03,0.,0.])
    check_actionAngle_conserved_EccZmaxRperiRap(aAA,obs,MWPotential,
                                                -1.7,-1.4,-2.,-2.,ntimes=101)
    return None

#Test the conservation of ecc, zmax, rperi, rap of an actionAngleAdiabatic
def test_actionAngleAdiabatic_conserved_EccZmaxRperiRap_ecc():
    from galpy.potential import MWPotential
    from galpy.actionAngle import actionAngleAdiabatic
    from galpy.orbit import Orbit
    aAA= actionAngleAdiabatic(pot=MWPotential,c=False,gamma=1.)
    obs= Orbit([1.1,0.2, 1.3, 0.1,0.,2.])
    check_actionAngle_conserved_EccZmaxRperiRap(aAA,obs,MWPotential,
                                                -1.1,-0.4,-1.8,-1.8,ntimes=101,
                                                inclphi=True)
    return None

#Test the conservation of ecc, zmax, rperi, rap of an actionAngleAdiabatic
def test_actionAngleAdiabatic_conserved_EccZmaxRperiRap_singlepot_c():
    from galpy.potential import MiyamotoNagaiPotential
    from galpy.actionAngle import actionAngleAdiabatic
    from galpy.orbit import Orbit
    mp= MiyamotoNagaiPotential(normalize=1.)
    obs= Orbit([1.05, 0.02, 1.05, 0.03,0.,2.])
    aAA= actionAngleAdiabatic(pot=mp,c=True)
    check_actionAngle_conserved_EccZmaxRperiRap(aAA,obs,mp,
                                                -1.7,-1.4,-2.,-2.,ntimes=101)
    return None

#Test the conservation of ecc, zmax, rperi, rap of an actionAngleAdiabatic
def test_actionAngleAdiabatic_conserved_EccZmaxRperiRa_interppot_c():
    from galpy.potential import MWPotential, interpRZPotential
    from galpy.actionAngle import actionAngleAdiabatic
    from galpy.orbit import Orbit
    ip= interpRZPotential(RZPot=MWPotential,
                          rgrid=(numpy.log(0.01),numpy.log(20.),101),
                          zgrid=(0.,1.,101),logR=True,use_c=True,enable_c=True,
                          interpPot=True,interpRforce=True,interpzforce=True)
    obs= Orbit([1.05, 0.02, 1.05, 0.03,0.,2.])
    aAA= actionAngleAdiabatic(pot=ip,c=True)
    check_actionAngle_conserved_EccZmaxRperiRap(aAA,obs,ip,
                                                -1.7,-1.4,-2.,-2.,ntimes=101)
    return None

#Test the actionAngleAdiabatic against an isochrone potential: actions
def test_actionAngleAdiabatic_Isochrone_actions():
    from galpy.potential import IsochronePotential
    from galpy.actionAngle import actionAngleAdiabatic, \
        actionAngleIsochrone
    ip= IsochronePotential(normalize=1.,b=1.2)
    aAI= actionAngleIsochrone(ip=ip)
    aAA= actionAngleAdiabatic(pot=ip,c=True)
    R,vR,vT,z,vz,phi= 1.01, 0.05, 1.05, 0.05,0.,2.
    ji= aAI(R,vR,vT,z,vz,phi)
    jia= aAA(R,vR,vT,z,vz,phi)
    djr= numpy.fabs((ji[0]-jia[0])/ji[0])
    dlz= numpy.fabs((ji[1]-jia[1])/ji[1])
    djz= numpy.fabs((ji[2]-jia[2])/ji[2])
    assert djr < 10.**-1.2, 'actionAngleAdiabatic applied to isochrone potential fails for Jr at %f%%' % (djr*100.)
    #Lz and Jz are easy, because ip is a spherical potential
    assert dlz < 10.**-10., 'actionAngleAdiabatic applied to isochrone potential fails for Lz at %f%%' % (dlz*100.)
    assert djz < 10.**-1.2, 'actionAngleAdiabatic applied to isochrone potential fails for Jz at %f%%' % (djz*100.)
    return None

#Basic sanity checking of the actionAngleAdiabatic actions (incl. conserved, bc takes a lot of time)
def test_actionAngleAdiabaticGrid_basicAndConserved_actions():
    from galpy.actionAngle import actionAngleAdiabaticGrid
    from galpy.orbit import Orbit
    from galpy.potential import MWPotential
    aAA= actionAngleAdiabaticGrid(pot=MWPotential,gamma=1.,c=False)
    #circular orbit
    R,vR,vT,z,vz= 1.,0.,1.,0.,0. 
    js= aAA(R,vR,vT,z,vz,0.)
    assert numpy.fabs(js[0]) < 10.**-16., 'Circular orbit in the MWPotential does not have Jr=0'
    assert numpy.fabs(aAA.Jz(R,vR,vT,z,vz,0.)) < 10.**-16., 'Circular orbit in the MWPotential does not have Jz=0'
    #setup w/ multi
    aAA= actionAngleAdiabaticGrid(pot=MWPotential,gamma=1.,c=False,numcores=2)
    #Close-to-circular orbit
    R,vR,vT,z,vz= 1.01,0.01,1.,0.01,0.01 
    js= aAA(Orbit([R,vR,vT,z,vz]))
    assert numpy.fabs(js[0]) < 10.**-4., 'Close-to-circular orbit in the MWPotential does not have small Jr'
    assert numpy.fabs(js[2]) < 10.**-3., 'Close-to-circular orbit in the MWPotentialspherical LogarithmicHalo does not have small Jz'
    #Check that actions are conserved along the orbit
    obs= Orbit([1.05, 0.02, 1.05, 0.03,0.])
    check_actionAngle_conserved_actions(aAA,obs,MWPotential,
                                        -1.2,-8.,-1.7,ntimes=101)
    return None

#Basic sanity checking of the actionAngleAdiabatic actions
def test_actionAngleAdiabaticGrid_basic_actions_c():
    from galpy.actionAngle import actionAngleAdiabaticGrid
    from galpy.orbit import Orbit
    from galpy.potential import MWPotential
    aAA= actionAngleAdiabaticGrid(pot=MWPotential,c=True)
    #circular orbit
    R,vR,vT,z,vz= 1.,0.,1.,0.,0. 
    js= aAA(R,vR,vT,z,vz)
    assert numpy.fabs(js[0]) < 10.**-16., 'Circular orbit in the MWPotential does not have Jr=0'
    assert numpy.fabs(js[2]) < 10.**-16., 'Circular orbit in the MWPotential does not have Jz=0'
    #Close-to-circular orbit
    R,vR,vT,z,vz= 1.01,0.01,1.,0.01,0.01 
    js= aAA(Orbit([R,vR,vT,z,vz]))
    assert numpy.fabs(js[0]) < 10.**-4., 'Close-to-circular orbit in the MWPotential does not have small Jr'
    assert numpy.fabs(js[2]) < 10.**-3., 'Close-to-circular orbit in the MWPotentialspherical LogarithmicHalo does not have small Jz'

#actionAngleAdiabaticGrid actions outside the grid
def test_actionAngleAdiabaticGrid_outsidegrid_c():
    from galpy.actionAngle import actionAngleAdiabaticGrid, \
        actionAngleAdiabatic
    from galpy.potential import MWPotential
    aA= actionAngleAdiabatic(pot=MWPotential,c=True)
    aAA= actionAngleAdiabaticGrid(pot=MWPotential,c=True,Rmax=2.,zmax=0.2)
    R,vR,vT,z,vz,phi= 3.,0.1,1.,0.1,0.1,2.
    js= aA(R,vR,vT,z,vz,phi)
    jsa= aAA(R,vR,vT,z,vz,phi)
    assert numpy.fabs(js[0]-jsa[0]) < 10.**-8., 'actionAngleAdiabaticGrid evaluation outside of the grid fails'
    assert numpy.fabs(js[2]-jsa[2]) < 10.**-8., 'actionAngleAdiabaticGrid evaluation outside of the grid fails'
    assert numpy.fabs(js[2]-aAA.Jz(R,vR,vT,z,vz,phi)) < 10.**-8., 'actionAngleAdiabaticGrid evaluation outside of the grid fails'
    #Also for array
    s= numpy.ones(2)
    js= aA(R,vR,vT,z,vz,phi)
    jsa= aAA(R*s,vR*s,vT*s,z*s,vz*s,phi*s)
    assert numpy.all(numpy.fabs(js[0]-jsa[0]) < 10.**-8.), 'actionAngleAdiabaticGrid evaluation outside of the grid fails'
    assert numpy.all(numpy.fabs(js[2]-jsa[2]) < 10.**-8.), 'actionAngleAdiabaticGrid evaluation outside of the grid fails'
    return None

#Test the actions of an actionAngleAdiabatic
def test_actionAngleAdiabaticGrid_conserved_actions_c():
    from galpy.potential import MWPotential
    from galpy.actionAngle import actionAngleAdiabaticGrid
    from galpy.orbit import Orbit
    obs= Orbit([1.05, 0.02, 1.05, 0.03,0.])
    aAA= actionAngleAdiabaticGrid(pot=MWPotential,c=True)
    check_actionAngle_conserved_actions(aAA,obs,MWPotential,
                                        -1.4,-8.,-1.7,ntimes=101)
    return None

#Test the actionAngleAdiabatic against an isochrone potential: actions
def test_actionAngleAdiabaticGrid_Isochrone_actions():
    from galpy.potential import IsochronePotential
    from galpy.actionAngle import actionAngleAdiabaticGrid, \
        actionAngleIsochrone
    ip= IsochronePotential(normalize=1.,b=1.2)
    aAI= actionAngleIsochrone(ip=ip)
    aAA= actionAngleAdiabaticGrid(pot=ip,c=True)
    R,vR,vT,z,vz,phi= 1.01, 0.05, 1.05, 0.05,0.,2.
    ji= aAI(R,vR,vT,z,vz,phi)
    jia= aAA(R,vR,vT,z,vz,phi)
    djr= numpy.fabs((ji[0]-jia[0])/ji[0])
    dlz= numpy.fabs((ji[1]-jia[1])/ji[1])
    djz= numpy.fabs((ji[2]-jia[2])/ji[2])
    assert djr < 10.**-1.2, 'actionAngleAdiabatic applied to isochrone potential fails for Jr at %f%%' % (djr*100.)
    #Lz and Jz are easy, because ip is a spherical potential
    assert dlz < 10.**-10., 'actionAngleAdiabatic applied to isochrone potential fails for Lz at %f%%' % (dlz*100.)
    assert djz < 10.**-1.2, 'actionAngleAdiabatic applied to isochrone potential fails for Jz at %f%%' % (djz*100.)
    return None

#Basic sanity checking of the actionAngleStaeckel actions
def test_actionAngleStaeckel_basic_actions():
    from galpy.actionAngle import actionAngleStaeckel
    from galpy.orbit import Orbit
    from galpy.potential import MWPotential
    aAS= actionAngleStaeckel(pot=MWPotential,delta=0.71,c=False)
    #circular orbit
    R,vR,vT,z,vz= 1.,0.,1.,0.,0. 
    js= aAS(R,vR,vT,z,vz)
    assert numpy.fabs(js[0][0]) < 10.**-16., 'Circular orbit in the MWPotential does not have Jr=0'
    assert numpy.fabs(js[2][0]) < 10.**-16., 'Circular orbit in the MWPotential does not have Jz=0'
    #Close-to-circular orbit
    R,vR,vT,z,vz= 1.01,0.01,1.,0.01,0.01
    js= aAS(Orbit([R,vR,vT,z,vz]))
    assert numpy.fabs(js[0]) < 10.**-4., 'Close-to-circular orbit in the MWPotential does not have small Jr'
    assert numpy.fabs(js[2]) < 2.*10.**-4., 'Close-to-circular orbit in the MWPotential does not have small Jz'
    #Another close-to-circular orbit
    R,vR,vT,z,vz= 1.0,0.0,0.99,0.0,0.0
    js= aAS(Orbit([R,vR,vT,z,vz]))
    assert numpy.fabs(js[0]) < 10.**-4., 'Close-to-circular orbit in the MWPotential does not have small Jr'
    assert numpy.fabs(js[2]) < 2.*10.**-4., 'Close-to-circular orbit in the MWPotential does not have small Jz'
    #Another close-to-circular orbit
    R,vR,vT,z,vz= 1.0,0.0,1.,0.01,0.0
    js= aAS(Orbit([R,vR,vT,z,vz]))
    assert numpy.fabs(js[0]) < 10.**-4., 'Close-to-circular orbit in the MWPotential does not have small Jr'
    assert numpy.fabs(js[2]) < 2.*10.**-4., 'Close-to-circular orbit in the MWPotential does not have small Jz'
    return None

#Basic sanity checking of the actionAngleStaeckel actions
def test_actionAngleStaeckel_basic_actions_u0():
    from galpy.actionAngle import actionAngleStaeckel
    from galpy.orbit import Orbit
    from galpy.potential import MWPotential
    # test nested list of potentials
    aAS= actionAngleStaeckel(pot=[MWPotential[0],MWPotential[1:]],
                             delta=0.71,c=False,useu0=True)
    #circular orbit
    R,vR,vT,z,vz= 1.,0.,1.,0.,0. 
    js= aAS(R,vR,vT,z,vz)
    assert numpy.fabs(js[0][0]) < 10.**-16., 'Circular orbit in the MWPotential does not have Jr=0'
    assert numpy.fabs(js[2][0]) < 10.**-16., 'Circular orbit in the MWPotential does not have Jz=0'
    #Close-to-circular orbit
    R,vR,vT,z,vz= 1.01,0.01,1.,0.01,0.01 
    js= aAS(Orbit([R,vR,vT,z,vz]))
    assert numpy.fabs(js[0]) < 10.**-4., 'Close-to-circular orbit in the MWPotential does not have small Jr'
    assert numpy.fabs(js[2]) < 2.*10.**-4., 'Close-to-circular orbit in the MWPotential does not have small Jz'
    return None

#Basic sanity checking of the actionAngleStaeckel actions
def test_actionAngleStaeckel_basic_actions_u0_c():
    from galpy.actionAngle import actionAngleStaeckel
    from galpy.orbit import Orbit
    from galpy.potential import MWPotential
    # test nested list of potentials
    aAS= actionAngleStaeckel(pot=[MWPotential[0],MWPotential[1:]],
                             delta=0.71,c=True,useu0=True)
    #circular orbit
    R,vR,vT,z,vz= 1.,0.,1.,0.,0. 
    js= aAS(R,vR,vT,z,vz)
    assert numpy.fabs(js[0][0]) < 10.**-16., 'Circular orbit in the MWPotential does not have Jr=0'
    assert numpy.fabs(js[2][0]) < 10.**-16., 'Circular orbit in the MWPotential does not have Jz=0'
    #Close-to-circular orbit
    R,vR,vT,z,vz= 1.01,0.01,1.,0.01,0.01 
    js= aAS(Orbit([R,vR,vT,z,vz]),u0=1.15)
    assert numpy.fabs(js[0]) < 10.**-4., 'Close-to-circular orbit in the MWPotential does not have small Jr'
    assert numpy.fabs(js[2]) < 2.*10.**-4., 'Close-to-circular orbit in the MWPotential does not have small Jz'
    return None

#Basic sanity checking of the actionAngleStaeckel actions, w/ u0, and interppot
def test_actionAngleStaeckel_basic_actions_u0_interppot_c():
    from galpy.actionAngle import actionAngleStaeckel
    from galpy.orbit import Orbit
    from galpy.potential import MWPotential, interpRZPotential
    ip= interpRZPotential(RZPot=MWPotential,
                          rgrid=(numpy.log(0.01),numpy.log(20.),101),
                          zgrid=(0.,1.,101),logR=True,use_c=True,enable_c=True,
                          interpPot=True)
    aAS= actionAngleStaeckel(pot=ip,delta=0.71,c=True,useu0=True)
    #circular orbit
    R,vR,vT,z,vz= 1.,0.,1.,0.,0. 
    js= aAS(R,vR,vT,z,vz)
    assert numpy.fabs(js[0][0]) < 10.**-12., 'Circular orbit in the MWPotential does not have Jr=0'
    assert numpy.fabs(js[2][0]) < 10.**-16., 'Circular orbit in the MWPotential does not have Jz=0'
    #Close-to-circular orbit
    R,vR,vT,z,vz= 1.01,0.01,1.,0.01,0.01 
    js= aAS(Orbit([R,vR,vT,z,vz]))
    assert numpy.fabs(js[0]) < 10.**-4., 'Close-to-circular orbit in the MWPotential does not have small Jr'
    assert numpy.fabs(js[2]) < 2.*10.**-4., 'Close-to-circular orbit in the MWPotential does not have small Jz'
    return None

#Basic sanity checking of the actionAngleStaeckel actions
def test_actionAngleStaeckel_basic_actions_c():
    from galpy.actionAngle import actionAngleStaeckel
    from galpy.orbit import Orbit
    from galpy.potential import MWPotential
    aAS= actionAngleStaeckel(pot=MWPotential,delta=0.71,c=True)
    #circular orbit
    R,vR,vT,z,vz= 1.,0.,1.,0.,0. 
    js= aAS(R,vR,vT,z,vz)
    assert numpy.fabs(js[0]) < 10.**-16., 'Circular orbit in the MWPotential does not have Jr=0'
    assert numpy.fabs(js[2]) < 10.**-16., 'Circular orbit in the MWPotential does not have Jz=0'
    #Close-to-circular orbit
    R,vR,vT,z,vz= 1.01,0.01,1.,0.01,0.01 
    js= aAS(Orbit([R,vR,vT,z,vz]))
    assert numpy.fabs(js[0]) < 10.**-4., 'Close-to-circular orbit in the MWPotential does not have small Jr'
    assert numpy.fabs(js[2]) < 2.*10.**-4., 'Close-to-circular orbit in the MWPotential does not have small Jz'
    return None

#Basic sanity checking of the actionAngleStaeckel actions, unbound
def test_actionAngleStaeckel_unboundr_actions_c():
    from galpy.actionAngle import actionAngleStaeckel
    from galpy.potential import MWPotential
    aAS= actionAngleStaeckel(pot=MWPotential,delta=0.71,c=True)
    #Unbound orbit, shouldn't fail
    R,vR,vT,z,vz= 1.,0.,10.,0.1,0.
    js= aAS(R,vR,vT,z,vz)
    assert js[0] > 1000., 'Unbound in R orbit in the MWPotential does not have large Jr'
    #Another unbound orbit, shouldn't fail
    R,vR,vT,z,vz= 1.,0.1,10.,0.1,0.
    js= aAS(R,vR,vT,z,vz)
    assert js[0] > 1000., 'Unbound in R orbit in the MWPotential does not have large Jr'
    return None

#Basic sanity checking of the actionAngleStaeckel actions
def test_actionAngleStaeckel_zerolz_actions_c():
    from galpy.actionAngle import actionAngleStaeckel
    from galpy.potential import MWPotential
    aAS= actionAngleStaeckel(pot=MWPotential,c=True,delta=0.71)
    #Zero angular momentum, so rperi=0, but should have finite jr
    R,vR,vT,z,vz= 1.,0.,0.,0., 0.
    js= aAS(R,vR,vT,z,vz)
    R,vR,vT,z,vz= 1.,0.,0.0000001,0., 0.
    js2= aAS(R,vR,vT,z,vz)
    assert numpy.fabs(js[0]-js2[0]) < 10.**-6., 'Orbit with zero angular momentum does not have the correct Jr'
    #Zero angular momentum, so rperi=0, but should have finite jr
    R,vR,vT,z,vz= 1.,-0.5,0.,0., 0.
    js= aAS(R,vR,vT,z,vz)
    R,vR,vT,z,vz= 1.,-0.5,0.0000001,0., 0.
    js2= aAS(R,vR,vT,z,vz)
    assert numpy.fabs(js[0]-js2[0]) < 10.**-6., 'Orbit with zero angular momentum does not have the correct Jr'
    return None

# Check that precision increases with increasing Gauss-Legendre order
def test_actionAngleStaeckel_actions_order():
    from galpy.potential import KuzminKutuzovStaeckelPotential
    from galpy.orbit import Orbit
    from galpy.actionAngle import actionAngleStaeckel
    kksp= KuzminKutuzovStaeckelPotential(normalize=1.,ac=4.,Delta=1.4)
    o= Orbit([1.,0.5,1.1,0.2,-0.3,0.4])
    aAS= actionAngleStaeckel(pot=kksp,delta=kksp._Delta,c=False)
    # We'll assume that order=10000 is the truth, so 50 should be better than 5
    jrt,jpt,jzt= aAS(o,order=10000,fixed_quad=True)
    jr1,jp1,jz1= aAS(o,order=5,fixed_quad=True)
    jr2,jp2,jz2= aAS(o,order=50,fixed_quad=True)
    assert numpy.fabs(jr1-jrt) > numpy.fabs(jr2-jrt), 'Accuracy of actionAngleStaeckel does not increase with increasing order of integration'
    assert numpy.fabs(jz1-jzt) > numpy.fabs(jz2-jzt), 'Accuracy of actionAngleStaeckel does not increase with increasing order of integration'
    return None

def test_actionAngleStaeckel_actions_order_c():
    from galpy.potential import KuzminKutuzovStaeckelPotential
    from galpy.orbit import Orbit
    from galpy.actionAngle import actionAngleStaeckel
    kksp= KuzminKutuzovStaeckelPotential(normalize=1.,ac=4.,Delta=1.4)
    o= Orbit([1.,0.5,1.1,0.2,-0.3,0.4])
    aAS= actionAngleStaeckel(pot=kksp,delta=kksp._Delta,c=True)
    # We'll assume that order=10000 is the truth, so 50 should be better than 5
    jrt,jpt,jzt= aAS(o,order=10000)
    jr1,jp1,jz1= aAS(o,order=5)
    jr2,jp2,jz2= aAS(o,order=50)
    assert numpy.fabs(jr1-jrt) > numpy.fabs(jr2-jrt), 'Accuracy of actionAngleStaeckel does not increase with increasing order of integration'
    assert numpy.fabs(jz1-jzt) > numpy.fabs(jz2-jzt), 'Accuracy of actionAngleStaeckel does not increase with increasing order of integration'
    return None

#Basic sanity checking of the actionAngleStaeckel frequencies
def test_actionAngleStaeckel_basic_freqs_c():
    from galpy.actionAngle import actionAngleStaeckel
    from galpy.potential import MWPotential, epifreq, omegac, verticalfreq
    from galpy.orbit import Orbit
    aAS= actionAngleStaeckel(pot=MWPotential,delta=0.71,c=True)
    #circular orbit
    R,vR,vT,z,vz= 1.,0.,1.,0.,0. 
    jos= aAS.actionsFreqs(R,vR,vT,z,vz)
    assert numpy.fabs((jos[3]-epifreq(MWPotential,1.))/epifreq(MWPotential,1.)) < 10.**-12., 'Circular orbit in the MWPotential does not have Or=kappa at %g%%' % (100.*numpy.fabs((jos[3]-epifreq(MWPotential,1.))/epifreq(MWPotential,1.)))
    assert numpy.fabs((jos[4]-omegac(MWPotential,1.))/omegac(MWPotential,1.)) < 10.**-12., 'Circular orbit in the MWPotential does not have Op=Omega at %g%%' % (100.*numpy.fabs((jos[4]-omegac(MWPotential,1.))/omegac(MWPotential,1.)))
    assert numpy.fabs((jos[5]-verticalfreq(MWPotential,1.))/verticalfreq(MWPotential,1.)) < 10.**-12., 'Circular orbit in the MWPotential does not have Oz=nu at %g%%' % (100.*numpy.fabs((jos[5]-verticalfreq(MWPotential,1.))/verticalfreq(MWPotential,1.)))
    #close-to-circular orbit
    R,vR,vT,z,vz= 1.,0.01,1.01,0.01,0.01 
    jos= aAS.actionsFreqs(Orbit([R,vR,vT,z,vz]))
    assert numpy.fabs((jos[3]-epifreq(MWPotential,1.))/epifreq(MWPotential,1.)) < 10.**-1.9, 'Close-to-circular orbit in the MWPotential does not have Or=kappa at %g%%' % (100.*numpy.fabs((jos[3]-epifreq(MWPotential,1.))/epifreq(MWPotential,1.)))
    assert numpy.fabs((jos[4]-omegac(MWPotential,1.))/omegac(MWPotential,1.)) < 10.**-1.9, 'Close-to-circular orbit in the MWPotential does not have Op=Omega at %g%%' % (100.*numpy.fabs((jos[4]-omegac(MWPotential,1.))/omegac(MWPotential,1.)))
    assert numpy.fabs((jos[5]-verticalfreq(MWPotential,1.))/verticalfreq(MWPotential,1.)) < 10.**-1.5, 'Close-to-circular orbit in the MWPotential does not have Oz=nu at %g%%' % (100.*numpy.fabs((jos[5]-verticalfreq(MWPotential,1.))/verticalfreq(MWPotential,1.)))
    #another close-to-circular orbit
    R,vR,vT,z,vz= 1.,0.03,1.02,0.03,0.01 
    jos= aAS.actionsFreqs(Orbit([R,vR,vT,z,vz,2.]))
    assert numpy.fabs((jos[3]-epifreq(MWPotential,1.))/epifreq(MWPotential,1.)) < 10.**-1.5, 'Close-to-circular orbit in the MWPotential does not have Or=kappa at %g%%' % (100.*numpy.fabs((jos[3]-epifreq(MWPotential,1.))/epifreq(MWPotential,1.)))
    assert numpy.fabs((jos[4]-omegac(MWPotential,1.))/omegac(MWPotential,1.)) < 10.**-1.5, 'Close-to-circular orbit in the MWPotential does not have Op=Omega at %g%%' % (100.*numpy.fabs((jos[4]-omegac(MWPotential,1.))/omegac(MWPotential,1.)))
    assert numpy.fabs((jos[5]-verticalfreq(MWPotential,1.))/verticalfreq(MWPotential,1.)) < 10.**-0.9, 'Close-to-circular orbit in the MWPotential does not have Oz=nu at %g%%' % (100.*numpy.fabs((jos[5]-verticalfreq(MWPotential,1.))/verticalfreq(MWPotential,1.)))
    return None

#Basic sanity checking of the actionAngleStaeckel actions
def test_actionAngleStaeckel_basic_freqsAngles():
    from galpy.actionAngle import actionAngleStaeckel
    from galpy.potential import MWPotential, epifreq, omegac, verticalfreq
    from galpy.orbit import Orbit
    aAS= actionAngleStaeckel(pot=MWPotential,delta=0.71,c=True)
    #v. close-to-circular orbit
    R,vR,vT,z,vz= 1.,10.**-4.,1.,10.**-4.,0.
    jos= aAS.actionsFreqs(Orbit([R,vR,vT,z,vz,2.]))
    assert numpy.fabs((jos[3]-epifreq(MWPotential,1.))/epifreq(MWPotential,1.)) < 10.**-1.9, 'Close-to-circular orbit in the MWPotential does not have Or=kappa at %g%%' % (100.*numpy.fabs((jos[3]-epifreq(MWPotential,1.))/epifreq(MWPotential,1.)))
    assert numpy.fabs((jos[4]-omegac(MWPotential,1.))/omegac(MWPotential,1.)) < 10.**-1.9, 'Close-to-circular orbit in the MWPotential does not have Op=Omega at %g%%' % (100.*numpy.fabs((jos[4]-omegac(MWPotential,1.))/omegac(MWPotential,1.)))
    assert numpy.fabs((jos[5]-verticalfreq(MWPotential,1.))/verticalfreq(MWPotential,1.)) < 10.**-1.9, 'Close-to-circular orbit in the MWPotential does not have Oz=nu at %g%%' % (100.*numpy.fabs((jos[5]-verticalfreq(MWPotential,1.))/verticalfreq(MWPotential,1.)))
    return None

#Basic sanity checking of the actionAngleStaeckel frequencies
def test_actionAngleStaeckel_basic_freqs_c_u0():
    from galpy.actionAngle import actionAngleStaeckel
    from galpy.potential import MWPotential, epifreq, omegac, verticalfreq
    from galpy.orbit import Orbit
    aAS= actionAngleStaeckel(pot=MWPotential,delta=0.71,c=True,useu0=True)
    #circular orbit
    R,vR,vT,z,vz= 1.,0.,1.,0.,0. 
    jos= aAS.actionsFreqs(R,vR,vT,z,vz)
    assert numpy.fabs((jos[3]-epifreq(MWPotential,1.))/epifreq(MWPotential,1.)) < 10.**-12., 'Circular orbit in the MWPotential does not have Or=kappa at %g%%' % (100.*numpy.fabs((jos[3]-epifreq(MWPotential,1.))/epifreq(MWPotential,1.)))
    assert numpy.fabs((jos[4]-omegac(MWPotential,1.))/omegac(MWPotential,1.)) < 10.**-12., 'Circular orbit in the MWPotential does not have Op=Omega at %g%%' % (100.*numpy.fabs((jos[4]-omegac(MWPotential,1.))/omegac(MWPotential,1.)))
    assert numpy.fabs((jos[5]-verticalfreq(MWPotential,1.))/verticalfreq(MWPotential,1.)) < 10.**-12., 'Circular orbit in the MWPotential does not have Oz=nu at %g%%' % (100.*numpy.fabs((jos[5]-verticalfreq(MWPotential,1.))/verticalfreq(MWPotential,1.)))
    #close-to-circular orbit
    R,vR,vT,z,vz= 1.,0.01,1.01,0.01,0.01 
    jos= aAS.actionsFreqs(Orbit([R,vR,vT,z,vz]),u0=1.15)
    assert numpy.fabs((jos[3]-epifreq(MWPotential,1.))/epifreq(MWPotential,1.)) < 10.**-1.9, 'Close-to-circular orbit in the MWPotential does not have Or=kappa at %g%%' % (100.*numpy.fabs((jos[3]-epifreq(MWPotential,1.))/epifreq(MWPotential,1.)))
    assert numpy.fabs((jos[4]-omegac(MWPotential,1.))/omegac(MWPotential,1.)) < 10.**-1.9, 'Close-to-circular orbit in the MWPotential does not have Op=Omega at %g%%' % (100.*numpy.fabs((jos[4]-omegac(MWPotential,1.))/omegac(MWPotential,1.)))
    assert numpy.fabs((jos[5]-verticalfreq(MWPotential,1.))/verticalfreq(MWPotential,1.)) < 10.**-1.5, 'Close-to-circular orbit in the MWPotential does not have Oz=nu at %g%%' % (100.*numpy.fabs((jos[5]-verticalfreq(MWPotential,1.))/verticalfreq(MWPotential,1.)))
    return None

#Basic sanity checking of the actionAngleStaeckel actions
def test_actionAngleStaeckel_basic_freqs_u0():
    from galpy.actionAngle import actionAngleStaeckel
    from galpy.potential import MWPotential, epifreq, omegac, verticalfreq, \
        interpRZPotential
    from galpy.orbit import Orbit
    ip= interpRZPotential(RZPot=MWPotential,
                          rgrid=(numpy.log(0.01),numpy.log(20.),101),
                          zgrid=(0.,1.,101),logR=True,use_c=True,enable_c=True,
                          interpPot=True)
    aAS= actionAngleStaeckel(pot=ip,delta=0.71,c=True,useu0=True)
    #v. close-to-circular orbit
    R,vR,vT,z,vz= 1.,10.**-4.,1.,10.**-4.,0.
    jos= aAS.actionsFreqs(Orbit([R,vR,vT,z,vz,2.]))
    assert numpy.fabs((jos[3]-epifreq(MWPotential,1.))/epifreq(MWPotential,1.)) < 10.**-1.9, 'Close-to-circular orbit in the MWPotential does not have Or=kappa at %g%%' % (100.*numpy.fabs((jos[3]-epifreq(MWPotential,1.))/epifreq(MWPotential,1.)))
    assert numpy.fabs((jos[4]-omegac(MWPotential,1.))/omegac(MWPotential,1.)) < 10.**-1.9, 'Close-to-circular orbit in the MWPotential does not have Op=Omega at %g%%' % (100.*numpy.fabs((jos[4]-omegac(MWPotential,1.))/omegac(MWPotential,1.)))
    assert numpy.fabs((jos[5]-verticalfreq(MWPotential,1.))/verticalfreq(MWPotential,1.)) < 10.**-1.9, 'Close-to-circular orbit in the MWPotential does not have Oz=nu at %g%%' % (100.*numpy.fabs((jos[5]-verticalfreq(MWPotential,1.))/verticalfreq(MWPotential,1.)))
    return None

#Basic sanity checking of the actionAngleStaeckel actions, unbound
def test_actionAngleStaeckel_unboundr_freqs_c():
    from galpy.actionAngle import actionAngleStaeckel
    from galpy.potential import MWPotential
    aAS= actionAngleStaeckel(pot=MWPotential,delta=0.71,c=True)
    #Unbound orbit, shouldn't fail
    R,vR,vT,z,vz= 1.,0.1,10.,0.1,0.
    js= aAS.actionsFreqs(R,vR,vT,z,vz)
    assert js[0] > 1000., 'Unbound in R orbit in the MWPotential does not have large Jr'
    assert js[3] > 1000., 'Unbound in R orbit in the MWPotential does not have large Or'
    assert js[4] > 1000., 'Unbound in R orbit in the MWPotential does not have large Op'
    assert js[5] > 1000., 'Unbound in R orbit in the MWPotential does not have large Oz'
    return None

# Check that precision increases with increasing Gauss-Legendre order
def test_actionAngleStaeckel_freqs_order_c():
    from galpy.potential import KuzminKutuzovStaeckelPotential
    from galpy.orbit import Orbit
    from galpy.actionAngle import actionAngleStaeckel
    kksp= KuzminKutuzovStaeckelPotential(normalize=1.,ac=4.,Delta=1.4)
    o= Orbit([1.,0.5,1.1,0.2,-0.3,0.4])
    aAS= actionAngleStaeckel(pot=kksp,delta=kksp._Delta,c=True)
    # We'll assume that order=10000 is the truth, so 50 should be better than 5
    jrt,jpt,jzt,ort,opt,ozt= aAS.actionsFreqs(o,order=10000)
    jr1,jp1,jz1,or1,op1,oz1= aAS.actionsFreqs(o,order=5)
    jr2,jp2,jz2,or2,op2,oz2= aAS.actionsFreqs(o,order=50)
    assert numpy.fabs(jr1-jrt) > numpy.fabs(jr2-jrt), 'Accuracy of actionAngleStaeckel does not increase with increasing order of integration'
    assert numpy.fabs(jz1-jzt) > numpy.fabs(jz2-jzt), 'Accuracy of actionAngleStaeckel does not increase with increasing order of integration'
    assert numpy.fabs(or1-ort) > numpy.fabs(or2-ort), 'Accuracy of actionAngleStaeckel does not increase with increasing order of integration'
    assert numpy.fabs(op1-opt) > numpy.fabs(op2-opt), 'Accuracy of actionAngleStaeckel does not increase with increasing order of integration'
    assert numpy.fabs(oz1-ozt) > numpy.fabs(oz2-ozt), 'Accuracy of actionAngleStaeckel does not increase with increasing order of integration'
    return None

#Basic sanity checking of the actionAngleStaeckel actions, unbound
def test_actionAngleStaeckel_unboundr_angles_c():
    from galpy.actionAngle import actionAngleStaeckel
    from galpy.potential import MWPotential
    aAS= actionAngleStaeckel(pot=MWPotential,delta=0.71,c=True)
    #Unbound orbit, shouldn't fail
    R,vR,vT,z,vz,phi= 1.,0.1,10.,0.1,0.,0.
    js= aAS.actionsFreqsAngles(R,vR,vT,z,vz,phi)
    assert js[0] > 1000., 'Unbound in R orbit in the MWPotential does not have large Jr'
    assert js[6] > 1000., 'Unbound in R orbit in the MWPotential does not have large ar'
    assert js[7] > 1000., 'Unbound in R orbit in the MWPotential does not have large ap'
    assert js[8] > 1000., 'Unbound in R orbit in the MWPotential does not have large az'
    return None

#Basic sanity checking of the actionAngleStaeckel actions, unbound
def test_actionAngleStaeckel_circular_angles_c():
    from galpy.actionAngle import actionAngleStaeckel
    from galpy.potential import MWPotential
    aAS= actionAngleStaeckel(pot=MWPotential,delta=0.71,c=True)
    #Circular orbits, have zero r and z angles in our implementation
    R,vR,vT,z,vz,phi= 1.,0.,1.,0.,0.,1.
    js= aAS.actionsFreqsAngles(R,vR,vT,z,vz,phi)
    assert numpy.fabs(js[6]) < 10.**-8., 'Circular orbit does not have zero angles'
    assert numpy.fabs(js[8]) < 10.**-8., 'Circular orbit does not have zero angles'
    return None

# Check that precision increases with increasing Gauss-Legendre order
def test_actionAngleStaeckel_angles_order_c():
    from galpy.potential import KuzminKutuzovStaeckelPotential
    from galpy.orbit import Orbit
    from galpy.actionAngle import actionAngleStaeckel
    kksp= KuzminKutuzovStaeckelPotential(normalize=1.,ac=4.,Delta=1.4)
    o= Orbit([1.,0.5,1.1,0.2,-0.3,0.4])
    aAS= actionAngleStaeckel(pot=kksp,delta=kksp._Delta,c=True)
    # We'll assume that order=10000 is the truth, so 50 should be better than 5
    jrt,jpt,jzt,ort,opt,ozt,art,apt,azt= aAS.actionsFreqsAngles(o,order=10000)
    jr1,jp1,jz1,or1,op1,oz1,ar1,ap1,az1= aAS.actionsFreqsAngles(o,order=5)
    jr2,jp2,jz2,or2,op2,oz2,ar2,ap2,az2= aAS.actionsFreqsAngles(o,order=50)
    assert numpy.fabs(jr1-jrt) > numpy.fabs(jr2-jrt), 'Accuracy of actionAngleStaeckel does not increase with increasing order of integration'
    assert numpy.fabs(jz1-jzt) > numpy.fabs(jz2-jzt), 'Accuracy of actionAngleStaeckel does not increase with increasing order of integration'
    assert numpy.fabs(or1-ort) > numpy.fabs(or2-ort), 'Accuracy of actionAngleStaeckel does not increase with increasing order of integration'
    assert numpy.fabs(op1-opt) > numpy.fabs(op2-opt), 'Accuracy of actionAngleStaeckel does not increase with increasing order of integration'
    assert numpy.fabs(oz1-ozt) > numpy.fabs(oz2-ozt), 'Accuracy of actionAngleStaeckel does not increase with increasing order of integration'
    assert numpy.fabs(ar1-art) > numpy.fabs(ar2-art), 'Accuracy of actionAngleStaeckel does not increase with increasing order of integration'
    assert numpy.fabs(ap1-apt) > numpy.fabs(ap2-apt), 'Accuracy of actionAngleStaeckel does not increase with increasing order of integration'
    assert numpy.fabs(az1-azt) > numpy.fabs(az2-azt), 'Accuracy of actionAngleStaeckel does not increase with increasing order of integration'
    return None

#Basic sanity checking of the actionAngleStaeckel ecc, zmax, rperi, rap calc.
def test_actionAngleStaeckel_basic_EccZmaxRperiRap():
    from galpy.actionAngle import actionAngleStaeckel
    from galpy.potential import MWPotential
    aAS= actionAngleStaeckel(pot=MWPotential,delta=0.71,c=False)
    #circular orbit
    R,vR,vT,z,vz= 1.,0.,1.,0.,0. 
    te,tzmax,_,_= aAS.EccZmaxRperiRap(R,vR,vT,z,vz)
    assert numpy.fabs(te) < 10.**-16., 'Circular orbit in the MWPotential does not have e=0'
    assert numpy.fabs(tzmax) < 10.**-16., 'Circular orbit in the MWPotential does not have zmax=0'
    #Close-to-circular orbit
    R,vR,vT,z,vz= 1.01,0.01,1.,0.01,0.01
    te,tzmax,_,_= aAS.EccZmaxRperiRap(R,vR,vT,z,vz)
    assert numpy.fabs(te) < 10.**-2., 'Close-to-circular orbit in the MWPotential does not have small eccentricity'
    assert numpy.fabs(tzmax) < 2.*10.**-2., 'Close-to-circular orbit in the MWPotential does not have small zmax'
    #Another close-to-circular orbit
    R,vR,vT,z,vz= 1.0,0.0,0.99,0.0,0.0
    te,tzmax,_,_= aAS.EccZmaxRperiRap(R,vR,vT,z,vz)
    assert numpy.fabs(te) < 10.**-2., 'Close-to-circular orbit in the MWPotential does not have small eccentricity'
    assert numpy.fabs(tzmax) < 2.*10.**-2., 'Close-to-circular orbit in the MWPotential does not have small zmax'
    #Another close-to-circular orbit
    R,vR,vT,z,vz= 1.0,0.0,1.,0.01,0.0
    te,tzmax,_,_= aAS.EccZmaxRperiRap(R,vR,vT,z,vz)
    assert numpy.fabs(te) < 10.**-2., 'Close-to-circular orbit in the MWPotential does not have small eccentricity'
    assert numpy.fabs(tzmax) < 2.*10.**-2., 'Close-to-circular orbit in the MWPotential does not have small zmax'
    return None

#Basic sanity checking of the actionAngleStaeckel ecc, zmax, rperi, rap calc.
def test_actionAngleStaeckel_basic_EccZmaxRperiRap_u0():
    from galpy.actionAngle import actionAngleStaeckel
    from galpy.potential import MWPotential
    aAS= actionAngleStaeckel(pot=MWPotential,delta=0.71,c=False,useu0=True)
    #circular orbit
    R,vR,vT,z,vz= 1.,0.,1.,0.,0. 
    te,tzmax,_,_= aAS.EccZmaxRperiRap(R,vR,vT,z,vz)
    assert numpy.fabs(te) < 10.**-16., 'Circular orbit in the MWPotential does not have e=0'
    assert numpy.fabs(tzmax) < 10.**-16., 'Circular orbit in the MWPotential does not have zmax=0'
    #Close-to-circular orbit
    R,vR,vT,z,vz= 1.01,0.01,1.,0.01,0.01 
    te,tzmax,_,_= aAS.EccZmaxRperiRap(R,vR,vT,z,vz)
    assert numpy.fabs(te) < 10.**-2., 'Close-to-circular orbit in the MWPotential does not have small eccentricity'
    assert numpy.fabs(tzmax) < 2.*10.**-2., 'Close-to-circular orbit in the MWPotential does not have small zmax'
    return None

#Basic sanity checking of the actionAngleStaeckel ecc, zmax, rperi, rap calc.
def test_actionAngleStaeckel_basic_EccZmaxRperiRap_u0_c():
    from galpy.actionAngle import actionAngleStaeckel
    from galpy.potential import MWPotential
    from galpy.orbit import Orbit
    aAS= actionAngleStaeckel(pot=MWPotential,delta=0.71,c=True,useu0=True)
    #circular orbit
    R,vR,vT,z,vz= 1.,0.,1.,0.,0. 
    te,tzmax,_,_= aAS.EccZmaxRperiRap(Orbit([R,vR,vT,z,vz]))
    assert numpy.fabs(te) < 10.**-16., 'Circular orbit in the MWPotential does not have e=0'
    assert numpy.fabs(tzmax) < 10.**-16., 'Circular orbit in the MWPotential does not have zmax=0'
    #Close-to-circular orbit
    R,vR,vT,z,vz= 1.01,0.01,1.,0.01,0.01 
    te,tzmax,_,_= aAS.EccZmaxRperiRap(R,vR,vT,z,vz,u0=1.15)
    assert numpy.fabs(te) < 10.**-2., 'Close-to-circular orbit in the MWPotential does not have small eccentricity'
    assert numpy.fabs(tzmax) < 2.*10.**-2., 'Close-to-circular orbit in the MWPotential does not have small zmax'
    return None

#Test that using different delta for different phase-space points works
def test_actionAngleStaeckel_indivdelta_actions():
    from galpy.potential import MWPotential2014
    from galpy.orbit import Orbit
    from galpy.actionAngle import actionAngleStaeckel
    # Briefly integrate orbit to get multiple points
    o= Orbit([1.,0.1,1.1,0.,0.25,1.])
    ts= numpy.linspace(0.,1.,101)
    o.integrate(ts,MWPotential2014)
    deltas= [0.2,0.4]
    # actions with one delta
    aAS= actionAngleStaeckel(pot=MWPotential2014,delta=deltas[0],c=False)
    jr0,jp0,jz0= aAS(o.R(ts[:2]),o.vR(ts[:2]),o.vT(ts[:2]),
                     o.z(ts[:2]),o.vz(ts[:2]))
    # actions with another delta
    aAS= actionAngleStaeckel(pot=MWPotential2014,delta=deltas[1],c=False)
    jr1,jp1,jz1= aAS(o.R(ts[:2]),o.vR(ts[:2]),o.vT(ts[:2]),
                     o.z(ts[:2]),o.vz(ts[:2]))
    # actions with individual delta
    jri,jpi,jzi= aAS(o.R(ts[:2]),o.vR(ts[:2]),o.vT(ts[:2]),
                     o.z(ts[:2]),o.vz(ts[:2]),delta=deltas)
    # Check that they agree as expected
    assert numpy.fabs(jr0[0]-jri[0]) < 1e-10, 'Radial action computed with invidual delta does not agree with that computed using the fixed orbit-wide default'
    assert numpy.fabs(jr1[1]-jri[1]) < 1e-10, 'Radial action computed with invidual delta does not agree with that computed using the fixed orbit-wide default'
    assert numpy.fabs(jz0[0]-jzi[0]) < 1e-10, 'Vertical action computed with invidual delta does not agree with that computed using the fixed orbit-wide default'
    assert numpy.fabs(jz1[1]-jzi[1]) < 1e-10, 'Vertical action computed with invidual delta does not agree with that computed using the fixed orbit-wide default'
    return None
    
# Test that no_median option for estimateDeltaStaeckel returns the same results as when
# individual values are calculated separately
def test_estimateDeltaStaeckel_no_median():
	from galpy.potential import MWPotential2014
	from galpy.orbit import Orbit
	from galpy.actionAngle import estimateDeltaStaeckel
	# Briefly integrate orbit to get multiple points
	o= Orbit([1.,0.1,1.1,0.001,0.25,1.])
	ts= numpy.linspace(0.,1.,101)
	o.integrate(ts,MWPotential2014)
	#generate no_median deltas
	nomed = estimateDeltaStaeckel(MWPotential2014, o.R(ts[:10]), o.z(ts[:10]), no_median=True)
	#and the individual ones
	indiv = numpy.array([estimateDeltaStaeckel(MWPotential2014, o.R(ts[i]), o.z(ts[i])) for i in range(10)])
	#check that values agree
	assert (numpy.fabs(nomed-indiv) < 1e-10).all(), 'no_median option returns different values to individual Delta estimation'
	return None

def test_actionAngleStaeckel_indivdelta_actions_c():
    from galpy.potential import MWPotential2014
    from galpy.orbit import Orbit
    from galpy.actionAngle import actionAngleStaeckel
    # Briefly integrate orbit to get multiple points
    o= Orbit([1.,0.1,1.1,0.,0.25,1.])
    ts= numpy.linspace(0.,1.,101)
    o.integrate(ts,MWPotential2014)
    deltas= [0.2,0.4]
    # actions with one delta
    aAS= actionAngleStaeckel(pot=MWPotential2014,delta=deltas[0],c=True)
    jr0,jp0,jz0= aAS(o.R(ts[:2]),o.vR(ts[:2]),o.vT(ts[:2]),
                     o.z(ts[:2]),o.vz(ts[:2]))
    # actions with another delta
    aAS= actionAngleStaeckel(pot=MWPotential2014,delta=deltas[1],c=True)
    jr1,jp1,jz1= aAS(o.R(ts[:2]),o.vR(ts[:2]),o.vT(ts[:2]),
                     o.z(ts[:2]),o.vz(ts[:2]))
    # actions with individual delta
    jri,jpi,jzi= aAS(o.R(ts[:2]),o.vR(ts[:2]),o.vT(ts[:2]),
                     o.z(ts[:2]),o.vz(ts[:2]),delta=deltas)
    # Check that they agree as expected
    assert numpy.fabs(jr0[0]-jri[0]) < 1e-10, 'Radial action computed with invidual delta does not agree with that computed using the fixed orbit-wide default'
    assert numpy.fabs(jr1[1]-jri[1]) < 1e-10, 'Radial action computed with invidual delta does not agree with that computed using the fixed orbit-wide default'
    assert numpy.fabs(jz0[0]-jzi[0]) < 1e-10, 'Vertical action computed with invidual delta does not agree with that computed using the fixed orbit-wide default'
    assert numpy.fabs(jz1[1]-jzi[1]) < 1e-10, 'Vertical action computed with invidual delta does not agree with that computed using the fixed orbit-wide default'
    return None

def test_actionAngleStaeckel_indivdelta_freqs_c():
    from galpy.potential import MWPotential2014
    from galpy.orbit import Orbit
    from galpy.actionAngle import actionAngleStaeckel
    # Briefly integrate orbit to get multiple points
    o= Orbit([1.,0.1,1.1,0.,0.25,1.])
    ts= numpy.linspace(0.,1.,101)
    o.integrate(ts,MWPotential2014)
    deltas= [0.2,0.4]
    # actions with one delta
    aAS= actionAngleStaeckel(pot=MWPotential2014,delta=deltas[0],c=True)
    jr0,jp0,jz0,or0,op0,oz0= aAS.actionsFreqs(o.R(ts[:2]),o.vR(ts[:2]),
                                              o.vT(ts[:2]),o.z(ts[:2]),
                                              o.vz(ts[:2]),o.phi(ts[:2]))
    # actions with another delta
    aAS= actionAngleStaeckel(pot=MWPotential2014,delta=deltas[1],c=True)
    jr1,jp1,jz1,or1,op1,oz1= aAS.actionsFreqs(o.R(ts[:2]),o.vR(ts[:2]),
                                              o.vT(ts[:2]),o.z(ts[:2]),
                                              o.vz(ts[:2]),o.phi(ts[:2]))
    # actions with individual delta
    jri,jpi,jzi,ori,opi,ozi= aAS.actionsFreqs(o.R(ts[:2]),o.vR(ts[:2]),
                                              o.vT(ts[:2]),o.z(ts[:2]),
                                              o.vz(ts[:2]),o.phi(ts[:2]),
                                              delta=deltas)
    # Check that they agree as expected
    assert numpy.fabs(jr0[0]-jri[0]) < 1e-10, 'Radial action computed with invidual delta does not agree with that computed using the fixed orbit-wide default'
    assert numpy.fabs(jr1[1]-jri[1]) < 1e-10, 'Radial action computed with invidual delta does not agree with that computed using the fixed orbit-wide default'
    assert numpy.fabs(jz0[0]-jzi[0]) < 1e-10, 'Vertical action computed with invidual delta does not agree with that computed using the fixed orbit-wide default'
    assert numpy.fabs(jz1[1]-jzi[1]) < 1e-10, 'Vertical action computed with invidual delta does not agree with that computed using the fixed orbit-wide default'
    assert numpy.fabs(or0[0]-ori[0]) < 1e-10, 'Radial frequencyaction computed with invidual delta does not agree with that computed using the fixed orbit-wide default'
    assert numpy.fabs(or1[1]-ori[1]) < 1e-10, 'Radial frequency computed with invidual delta does not agree with that computed using the fixed orbit-wide default'
    assert numpy.fabs(op0[0]-opi[0]) < 1e-10, 'Azimuthal computed with invidual delta does not agree with that computed using the fixed orbit-wide default'
    assert numpy.fabs(op1[1]-opi[1]) < 1e-10, 'Azimuthal computed with invidual delta does not agree with that computed using the fixed orbit-wide default'
    assert numpy.fabs(oz0[0]-ozi[0]) < 1e-10, 'Azimuthal frequency computed with invidual delta does not agree with that computed using the fixed orbit-wide default'
    assert numpy.fabs(oz1[1]-ozi[1]) < 1e-10, 'Vertical frequency computed with invidual delta does not agree with that computed using the fixed orbit-wide default'
    return None

def test_actionAngleStaeckel_indivdelta_angles_c():
    from galpy.potential import MWPotential2014
    from galpy.orbit import Orbit
    from galpy.actionAngle import actionAngleStaeckel
    # Briefly integrate orbit to get multiple points
    o= Orbit([1.,0.1,1.1,0.,0.25,1.])
    ts= numpy.linspace(0.,1.,101)
    o.integrate(ts,MWPotential2014)
    deltas= [0.2,0.4]
    # actions with one delta
    aAS= actionAngleStaeckel(pot=MWPotential2014,delta=deltas[0],c=True)
    jr0,jp0,jz0,or0,op0,oz0,ar0,ap0,az0=\
        aAS.actionsFreqsAngles(o.R(ts[:2]),o.vR(ts[:2]),
                               o.vT(ts[:2]),o.z(ts[:2]),
                               o.vz(ts[:2]),o.phi(ts[:2]))
    # actions with another delta
    aAS= actionAngleStaeckel(pot=MWPotential2014,delta=deltas[1],c=True)
    jr1,jp1,jz1,or1,op1,oz1,ar1,ap1,az1=\
        aAS.actionsFreqsAngles(o.R(ts[:2]),o.vR(ts[:2]),
                               o.vT(ts[:2]),o.z(ts[:2]),
                               o.vz(ts[:2]),o.phi(ts[:2]))
    # actions with individual delta
    jri,jpi,jzi,ori,opi,ozi,ari,api,azi=\
        aAS.actionsFreqsAngles(o.R(ts[:2]),o.vR(ts[:2]),
                               o.vT(ts[:2]),o.z(ts[:2]),
                               o.vz(ts[:2]),o.phi(ts[:2]),
                               delta=deltas)
    # Check that they agree as expected
    assert numpy.fabs(jr0[0]-jri[0]) < 1e-10, 'Radial action computed with invidual delta does not agree with that computed using the fixed orbit-wide default'
    assert numpy.fabs(jr1[1]-jri[1]) < 1e-10, 'Radial action computed with invidual delta does not agree with that computed using the fixed orbit-wide default'
    assert numpy.fabs(jz0[0]-jzi[0]) < 1e-10, 'Vertical action computed with invidual delta does not agree with that computed using the fixed orbit-wide default'
    assert numpy.fabs(jz1[1]-jzi[1]) < 1e-10, 'Vertical action computed with invidual delta does not agree with that computed using the fixed orbit-wide default'
    assert numpy.fabs(or0[0]-ori[0]) < 1e-10, 'Radial frequencyaction computed with invidual delta does not agree with that computed using the fixed orbit-wide default'
    assert numpy.fabs(or1[1]-ori[1]) < 1e-10, 'Radial frequency computed with invidual delta does not agree with that computed using the fixed orbit-wide default'
    assert numpy.fabs(op0[0]-opi[0]) < 1e-10, 'Azimuthal computed with invidual delta does not agree with that computed using the fixed orbit-wide default'
    assert numpy.fabs(op1[1]-opi[1]) < 1e-10, 'Azimuthal computed with invidual delta does not agree with that computed using the fixed orbit-wide default'
    assert numpy.fabs(oz0[0]-ozi[0]) < 1e-10, 'Azimuthal frequency computed with invidual delta does not agree with that computed using the fixed orbit-wide default'
    assert numpy.fabs(oz1[1]-ozi[1]) < 1e-10, 'Vertical frequency computed with invidual delta does not agree with that computed using the fixed orbit-wide default'
    assert numpy.fabs(ar0[0]-ari[0]) < 1e-10, 'Radial frequencyaction computed with invidual delta does not agree with that computed using the fixed orbit-wide default'
    assert numpy.fabs(ar1[1]-ari[1]) < 1e-10, 'Radial frequency computed with invidual delta does not agree with that computed using the fixed orbit-wide default'
    assert numpy.fabs(ap0[0]-api[0]) < 1e-10, 'Azimuthal computed with invidual delta does not agree with that computed using the fixed orbit-wide default'
    assert numpy.fabs(ap1[1]-api[1]) < 1e-10, 'Azimuthal computed with invidual delta does not agree with that computed using the fixed orbit-wide default'
    assert numpy.fabs(az0[0]-azi[0]) < 1e-10, 'Azimuthal frequency computed with invidual delta does not agree with that computed using the fixed orbit-wide default'
    assert numpy.fabs(az1[1]-azi[1]) < 1e-10, 'Vertical frequency computed with invidual delta does not agree with that computed using the fixed orbit-wide default'
    return None

def test_actionAngleStaeckel_indivdelta_EccZmaxRperiRap():
    from galpy.potential import MWPotential2014
    from galpy.orbit import Orbit
    from galpy.actionAngle import actionAngleStaeckel
    # Briefly integrate orbit to get multiple points
    o= Orbit([1.,0.1,1.1,0.,0.25,1.])
    ts= numpy.linspace(0.,1.,101)
    o.integrate(ts,MWPotential2014)
    deltas= [0.2,0.4]
    # with one delta
    aAS= actionAngleStaeckel(pot=MWPotential2014,delta=deltas[0],c=False)
    e0,z0,rp0,ra0= aAS.EccZmaxRperiRap(o.R(ts[:2]),o.vR(ts[:2]),o.vT(ts[:2]),
                                       o.z(ts[:2]),o.vz(ts[:2]))
    # actions with another delta
    aAS= actionAngleStaeckel(pot=MWPotential2014,delta=deltas[1],c=False)
    e1,z1,rp1,ra1= aAS.EccZmaxRperiRap(o.R(ts[:2]),o.vR(ts[:2]),o.vT(ts[:2]),
                                       o.z(ts[:2]),o.vz(ts[:2]))
    # actions with individual delta
    ei,zi,rpi,rai= aAS.EccZmaxRperiRap(o.R(ts[:2]),o.vR(ts[:2]),o.vT(ts[:2]),
                                       o.z(ts[:2]),o.vz(ts[:2]),delta=deltas)
    # Check that they agree as expected
    assert numpy.fabs(e0[0]-ei[0]) < 1e-10, 'Eccentricity computed with invidual delta does not agree with that computed using the fixed orbit-wide default'
    assert numpy.fabs(e1[1]-ei[1]) < 1e-10, 'Eccentricity computed with invidual delta does not agree with that computed using the fixed orbit-wide default'
    assert numpy.fabs(z0[0]-zi[0]) < 1e-10, 'Zmax computed with invidual delta does not agree with that computed using the fixed orbit-wide default'
    assert numpy.fabs(z1[1]-zi[1]) < 1e-10, 'Zmax computed with invidual delta does not agree with that computed using the fixed orbit-wide default'
    assert numpy.fabs(rp0[0]-rpi[0]) < 1e-10, 'Pericenter computed with invidual delta does not agree with that computed using the fixed orbit-wide default'
    assert numpy.fabs(rp1[1]-rpi[1]) < 1e-10, 'Pericenter computed with invidual delta does not agree with that computed using the fixed orbit-wide default'
    assert numpy.fabs(ra0[0]-rai[0]) < 1e-10, 'Apocenter computed with invidual delta does not agree with that computed using the fixed orbit-wide default'
    assert numpy.fabs(ra1[1]-rai[1]) < 1e-10, 'Apocenter computed with invidual delta does not agree with that computed using the fixed orbit-wide default'
    return None

def test_actionAngleStaeckel_indivdelta_EccZmaxRperiRap_c():
    from galpy.potential import MWPotential2014
    from galpy.orbit import Orbit
    from galpy.actionAngle import actionAngleStaeckel
    # Briefly integrate orbit to get multiple points
    o= Orbit([1.,0.1,1.1,0.,0.25,1.])
    ts= numpy.linspace(0.,1.,101)
    o.integrate(ts,MWPotential2014)
    deltas= [0.2,0.4]
    # with one delta
    aAS= actionAngleStaeckel(pot=MWPotential2014,delta=deltas[0],c=True)
    e0,z0,rp0,ra0= aAS.EccZmaxRperiRap(o.R(ts[:2]),o.vR(ts[:2]),o.vT(ts[:2]),
                                       o.z(ts[:2]),o.vz(ts[:2]))
    # actions with another delta
    aAS= actionAngleStaeckel(pot=MWPotential2014,delta=deltas[1],c=True)
    e1,z1,rp1,ra1= aAS.EccZmaxRperiRap(o.R(ts[:2]),o.vR(ts[:2]),o.vT(ts[:2]),
                                       o.z(ts[:2]),o.vz(ts[:2]))
    # actions with individual delta
    ei,zi,rpi,rai= aAS.EccZmaxRperiRap(o.R(ts[:2]),o.vR(ts[:2]),o.vT(ts[:2]),
                                       o.z(ts[:2]),o.vz(ts[:2]),delta=deltas)
    # Check that they agree as expected
    assert numpy.fabs(e0[0]-ei[0]) < 1e-10, 'Eccentricity computed with invidual delta does not agree with that computed using the fixed orbit-wide default'
    assert numpy.fabs(e1[1]-ei[1]) < 1e-10, 'Eccentricity computed with invidual delta does not agree with that computed using the fixed orbit-wide default'
    assert numpy.fabs(z0[0]-zi[0]) < 1e-10, 'Zmax computed with invidual delta does not agree with that computed using the fixed orbit-wide default'
    assert numpy.fabs(z1[1]-zi[1]) < 1e-10, 'Zmax computed with invidual delta does not agree with that computed using the fixed orbit-wide default'
    assert numpy.fabs(rp0[0]-rpi[0]) < 1e-10, 'Pericenter computed with invidual delta does not agree with that computed using the fixed orbit-wide default'
    assert numpy.fabs(rp1[1]-rpi[1]) < 1e-10, 'Pericenter computed with invidual delta does not agree with that computed using the fixed orbit-wide default'
    assert numpy.fabs(ra0[0]-rai[0]) < 1e-10, 'Apocenter computed with invidual delta does not agree with that computed using the fixed orbit-wide default'
    assert numpy.fabs(ra1[1]-rai[1]) < 1e-10, 'Apocenter computed with invidual delta does not agree with that computed using the fixed orbit-wide default'
    return None

#Test the actions of an actionAngleStaeckel
def test_actionAngleStaeckel_conserved_actions():
    from galpy.potential import MWPotential
    from galpy.actionAngle import actionAngleStaeckel
    from galpy.orbit import Orbit
    aAS= actionAngleStaeckel(pot=MWPotential,c=False,delta=0.71)
    obs= Orbit([1.05, 0.02, 1.05, 0.03,0.])
    check_actionAngle_conserved_actions(aAS,obs,MWPotential,
                                        -2.,-8.,-2.,ntimes=101)
    return None

#Test the actions of an actionAngleStaeckel, more eccentric orbit
def test_actionAngleStaeckel_conserved_actions_ecc():
    from galpy.potential import MWPotential
    from galpy.actionAngle import actionAngleStaeckel
    from galpy.orbit import Orbit
    aAS= actionAngleStaeckel(pot=MWPotential,c=False,delta=0.71)
    obs= Orbit([1.1,0.2, 1.3, 0.3,0.])
    check_actionAngle_conserved_actions(aAS,obs,MWPotential,
                                        -1.5,-8.,-1.4,ntimes=101)
    return None

#Test the actions of an actionAngleStaeckel
def test_actionAngleStaeckel_conserved_actions_c():
    from galpy.potential import MWPotential, DoubleExponentialDiskPotential, \
        FlattenedPowerPotential, interpRZPotential, KuzminDiskPotential, \
        TriaxialHernquistPotential, TriaxialJaffePotential, \
        TriaxialNFWPotential, SCFPotential, DiskSCFPotential, \
        PerfectEllipsoidPotential
    from galpy.actionAngle import actionAngleStaeckel
    from galpy.orbit import Orbit
    from galpy.orbit.Orbits import ext_loaded
    ip= interpRZPotential(RZPot=MWPotential,
                          rgrid=(numpy.log(0.01),numpy.log(20.),101),
                          zgrid=(0.,1.,101),logR=True,use_c=True,enable_c=True,
                          interpPot=True,interpRforce=True,interpzforce=True)
    pots= [MWPotential,
           DoubleExponentialDiskPotential(normalize=1.),
           FlattenedPowerPotential(normalize=1.),
           FlattenedPowerPotential(normalize=1.,alpha=0.),
           KuzminDiskPotential(normalize=1.,a=1./8.),
           TriaxialHernquistPotential(normalize=1.,c=0.2,pa=1.1), # tests rot, but not well
           TriaxialNFWPotential(normalize=1.,c=0.3,pa=1.1),
           TriaxialJaffePotential(normalize=1.,c=0.4,pa=1.1),
           SCFPotential(normalize=1.),
           DiskSCFPotential(normalize=1.),
           ip,
           PerfectEllipsoidPotential(normalize=1.,c=0.98)]
    for pot in pots:
        aAS= actionAngleStaeckel(pot=pot,c=True,delta=0.71)
        obs= Orbit([1.05, 0.02, 1.05, 0.03,0.,2.])
        if not ext_loaded: #odeint is not as accurate as dopr54_c
            check_actionAngle_conserved_actions(aAS,obs,pot,
                                                -1.6,-6.,-1.6,ntimes=101,
                                                inclphi=True)
        else:
            check_actionAngle_conserved_actions(aAS,obs,pot,
                                                -1.6,-8.,-1.65,ntimes=101,
                                                inclphi=True)
    return None

#Test the actions of an actionAngleStaeckel, for a dblexp disk far away from the center
def test_actionAngleStaeckel_conserved_actions_c_specialdblexp():
    from galpy.potential import DoubleExponentialDiskPotential
    from galpy.actionAngle import actionAngleStaeckel
    from galpy.orbit import Orbit
    pot= DoubleExponentialDiskPotential(normalize=1.)
    aAS= actionAngleStaeckel(pot=pot,c=True,delta=0.01)
    #Close to circular in the Keplerian regime
    obs= Orbit([7.05, 0.002,pot.vcirc(7.05), 0.003,0.,2.])
    check_actionAngle_conserved_actions(aAS,obs,pot,
                                        -2.,-7.,-2.,ntimes=101,
                                        inclphi=True)
    return None

#Test the actions of an actionAngleStaeckel
def test_actionAngleStaeckel_wSpherical_conserved_actions_c():
    from galpy import potential
    from galpy.actionAngle import actionAngleStaeckel
    from galpy.orbit import Orbit
    from galpy.orbit.Orbits import ext_loaded
    from test_potential import mockSCFZeeuwPotential, \
        mockSphericalSoftenedNeedleBarPotential, \
        mockSmoothedLogarithmicHaloPotential, \
        mockGaussianAmplitudeSmoothedLogarithmicHaloPotential
    lp= potential.LogarithmicHaloPotential(normalize=1.,q=1.)
    lpb= potential.LogarithmicHaloPotential(normalize=1.,q=1.,b=1.) # same |^
    hp= potential.HernquistPotential(normalize=1.)
    jp= potential.JaffePotential(normalize=1.)
    np= potential.NFWPotential(normalize=1.)
    ip= potential.IsochronePotential(normalize=1.,b=1.)
    pp= potential.PowerSphericalPotential(normalize=1.)
    lp2= potential.PowerSphericalPotential(normalize=1.,alpha=2.)
    ppc= potential.PowerSphericalPotentialwCutoff(normalize=1.)
    plp= potential.PlummerPotential(normalize=1.)
    psp= potential.PseudoIsothermalPotential(normalize=1.)
    bp= potential.BurkertPotential(normalize=1.)
    scfp= potential.SCFPotential(normalize=1.)
    scfzp = mockSCFZeeuwPotential(); scfzp.normalize(1.); 
    msoftneedlep= mockSphericalSoftenedNeedleBarPotential()
    msmlp= mockSmoothedLogarithmicHaloPotential()
    mgasmlp= mockGaussianAmplitudeSmoothedLogarithmicHaloPotential()
    dp= potential.DehnenSphericalPotential(normalize=1.)
    dcp= potential.DehnenCoreSphericalPotential(normalize=1.)
    homp= potential.HomogeneousSpherePotential(normalize=1.)
    pots= [lp,lpb,hp,jp,np,ip,pp,lp2,ppc,plp,psp,bp,scfp,scfzp,
           msoftneedlep,msmlp,mgasmlp,dp,dcp,homp]
    for pot in pots:
        aAS= actionAngleStaeckel(pot=pot,c=True,delta=0.01)
        obs= Orbit([1.1, 0.3, 1.2, 0.2,0.5,2.])
        if not ext_loaded: #odeint is not as accurate as dopr54_c
            check_actionAngle_conserved_actions(aAS,obs,pot,
                                                -2.,-5.,-2.,ntimes=101,
                                                inclphi=True)
        else:
            check_actionAngle_conserved_actions(aAS,obs,pot,
                                                -2.,-8.,-2.,ntimes=101,
                                                inclphi=True)
    return None
#Test the actions of an actionAngleStaeckel
def test_actionAngleStaeckel_conserved_actions_fixed_quad():
    from galpy.potential import MWPotential
    from galpy.actionAngle import actionAngleStaeckel
    from galpy.orbit import Orbit
    from galpy.orbit.Orbits import ext_loaded
    aAS= actionAngleStaeckel(pot=MWPotential,c=False,delta=0.71)
    obs= Orbit([1.05, 0.02, 1.05, 0.03,0.,2.])
    if not ext_loaded: #odeint is not as accurate as dopr54_c
        check_actionAngle_conserved_actions(aAS,obs,MWPotential,
                                            -2.,-5.,-2.,ntimes=101,
                                            fixed_quad=True,inclphi=True)
    else:
        check_actionAngle_conserved_actions(aAS,obs,MWPotential,
                                            -2.,-8.,-2.,ntimes=101,
                                            fixed_quad=True,inclphi=True)
    return None

#Test that the angles of an actionAngleStaeckel increase linearly
def test_actionAngleStaeckel_linear_angles():
    from galpy.potential import MWPotential
    from galpy.actionAngle import actionAngleStaeckel
    from galpy.orbit import Orbit
    aAS= actionAngleStaeckel(pot=MWPotential,delta=0.71,c=True)
    obs= Orbit([1.05, 0.02, 1.05, 0.03,0.,2.])
    check_actionAngle_linear_angles(aAS,obs,MWPotential,
                                    -2.,-4.,-3.,
                                    -3.,-3.,-2.,
                                    -2.,-3.5,-2.,
                                    ntimes=1001) #need fine sampling for de-period
    return None

#Test that the angles of an actionAngleStaeckel increase linearly, interppot
def test_actionAngleStaeckel_linear_angles_interppot():
    from galpy.potential import MWPotential, interpRZPotential
    from galpy.actionAngle import actionAngleStaeckel
    from galpy.orbit import Orbit
    ip= interpRZPotential(RZPot=MWPotential,
                          rgrid=(numpy.log(0.01),numpy.log(20.),101),
                          zgrid=(0.,1.,101),logR=True,use_c=True,enable_c=True,
                          interpPot=True,interpRforce=True,interpzforce=True)
    aAS= actionAngleStaeckel(pot=ip,delta=0.71,c=True)
    obs= Orbit([1.05, 0.02, 1.05, 0.03,0.,2.])
    check_actionAngle_linear_angles(aAS,obs,MWPotential,
                                    -2.,-4.,-3.,
                                    -3.,-3.,-2.,
                                    -2.,-3.5,-2.,
                                    ntimes=1001) #need fine sampling for de-period
    return None

#Test that the angles of an actionAngleStaeckel increase linearly
def test_actionAngleStaeckel_linear_angles_u0():
    from galpy.potential import MWPotential
    from galpy.actionAngle import actionAngleStaeckel
    from galpy.orbit import Orbit
    aAS= actionAngleStaeckel(pot=MWPotential,delta=0.71,c=True,useu0=True)
    obs= Orbit([1.05, 0.02, 1.05, 0.03,0.,2.])
    check_actionAngle_linear_angles(aAS,obs,MWPotential,
                                    -2.,-4.,-3.,
                                    -3.,-3.,-2.,
                                    -2.,-3.5,-2.,
                                    ntimes=1001) #need fine sampling for de-period
    #specifying u0
    check_actionAngle_linear_angles(aAS,obs,MWPotential,
                                    -2.,-4.,-3.,
                                    -3.,-3.,-2.,
                                    -2.,-3.5,-2.,
                                    ntimes=1001,u0=1.23) #need fine sampling for de-period
    return None

#Test the conservation of ecc, zmax, rperi, rap of an actionAngleStaeckel
def test_actionAngleStaeckel_conserved_EccZmaxRperiRap():
    from galpy.potential import MWPotential
    from galpy.actionAngle import actionAngleStaeckel
    from galpy.orbit import Orbit
    aAS= actionAngleStaeckel(pot=MWPotential,c=False,delta=0.71)
    obs= Orbit([1.05, 0.02, 1.05, 0.03,0.,0.])
    check_actionAngle_conserved_EccZmaxRperiRap(aAS,obs,MWPotential,
                                                -2.,-2.,-2.,-2.,ntimes=101)
    return None

#Test the conservation of ecc, zmax, rperi, rap of an actionAngleStaeckel
def test_actionAngleStaeckel_conserved_EccZmaxRperiRap_ecc():
    from galpy.potential import MWPotential
    from galpy.actionAngle import actionAngleStaeckel
    from galpy.orbit import Orbit
    aAS= actionAngleStaeckel(pot=MWPotential,c=False,delta=0.71)
    obs= Orbit([1.1,0.2, 1.3, 0.3,0.,2.])
    check_actionAngle_conserved_EccZmaxRperiRap(aAS,obs,MWPotential,
                                                -1.8,-1.4,-1.8,-1.8,ntimes=101,
                                                inclphi=True)
    return None

#Test the conservation of ecc, zmax, rperi, rap of an actionAngleStaeckel
def test_actionAngleStaeckel_conserved_EccZmaxRperiRap_c():
    from galpy.potential import MWPotential, DoubleExponentialDiskPotential, \
        FlattenedPowerPotential, interpRZPotential, KuzminDiskPotential, \
        TriaxialHernquistPotential, TriaxialJaffePotential, \
        TriaxialNFWPotential, SCFPotential, DiskSCFPotential, \
        PerfectEllipsoidPotential
    from galpy.actionAngle import actionAngleStaeckel
    from galpy.orbit import Orbit
    from galpy.orbit.Orbits import ext_loaded
    ip= interpRZPotential(RZPot=MWPotential,
                          rgrid=(numpy.log(0.01),numpy.log(20.),101),
                          zgrid=(0.,1.,101),logR=True,use_c=True,enable_c=True,
                          interpPot=True,interpRforce=True,interpzforce=True)
    pots= [MWPotential,
           DoubleExponentialDiskPotential(normalize=1.),
           FlattenedPowerPotential(normalize=1.),
           FlattenedPowerPotential(normalize=1.,alpha=0.),
           KuzminDiskPotential(normalize=1.,a=1./8.),
           TriaxialHernquistPotential(normalize=1.,c=0.2,pa=1.1), # tests rot, but not well
           TriaxialNFWPotential(normalize=1.,c=0.3,pa=1.1),
           TriaxialJaffePotential(normalize=1.,c=0.4,pa=1.1),
           SCFPotential(normalize=1.),
           DiskSCFPotential(normalize=1.),
           ip,
           PerfectEllipsoidPotential(normalize=1.,c=0.98)]
    for pot in pots:
        aAS= actionAngleStaeckel(pot=pot,c=True,delta=0.71)
        obs= Orbit([1.05, 0.02, 1.05, 0.03,0.,2.])
        check_actionAngle_conserved_EccZmaxRperiRap(aAS,obs,pot,
                                                    -1.8,-1.3,-1.8,-1.8,
                                                    ntimes=101)
    return None

#Test the actionAngleStaeckel against an isochrone potential: actions
def test_actionAngleStaeckel_otherIsochrone_actions():
    from galpy.potential import IsochronePotential
    from galpy.actionAngle import actionAngleStaeckel, \
        actionAngleIsochrone, estimateDeltaStaeckel
    ip= IsochronePotential(normalize=1.,b=1.2)
    aAI= actionAngleIsochrone(ip=ip)
    aAA= actionAngleStaeckel(pot=ip,c=False,delta=0.1) #not ideal
    R,vR,vT,z,vz,phi= 1.01, 0.05, 1.05, 0.05,0.,2.
    ji= aAI(R,vR,vT,z,vz,phi)
    jia= aAA(R,vR,vT,z,vz,phi)
    djr= numpy.fabs((ji[0]-jia[0])/ji[0])
    dlz= numpy.fabs((ji[1]-jia[1])/ji[1])
    djz= numpy.fabs((ji[2]-jia[2])/ji[2])
    assert djr < 10.**-3., 'actionAngleStaeckel applied to isochrone potential fails for Jr at %f%%' % (djr*100.)
    #Lz and Jz are easy, because ip is a spherical potential
    assert dlz < 10.**-10., 'actionAngleStaeckel applied to isochrone potential fails for Lz at %f%%' % (dlz*100.)
    assert djz < 10.**-3., 'actionAngleStaeckel applied to isochrone potential fails for Jz at %f%%' % (djz*100.)
    return None

#Test the actionAngleStaeckel against an isochrone potential: actions
def test_actionAngleStaeckel_otherIsochrone_actions_fixed_quad():
    from galpy.potential import IsochronePotential
    from galpy.actionAngle import actionAngleStaeckel, \
        actionAngleIsochrone, estimateDeltaStaeckel
    ip= IsochronePotential(normalize=1.,b=1.2)
    aAI= actionAngleIsochrone(ip=ip)
    aAA= actionAngleStaeckel(pot=ip,c=False,delta=0.1) #not ideal
    R,vR,vT,z,vz,phi= 1.01, 0.05, 1.05, 0.05,0.,2.
    ji= aAI(R,vR,vT,z,vz,phi)
    jia= aAA(R,vR,vT,z,vz,phi,fixed_quad=True)
    djr= numpy.fabs((ji[0]-jia[0])/ji[0])
    dlz= numpy.fabs((ji[1]-jia[1])/ji[1])
    djz= numpy.fabs((ji[2]-jia[2])/ji[2])
    assert djr < 10.**-3., 'actionAngleStaeckel applied to isochrone potential fails for Jr at %f%%' % (djr*100.)
    #Lz and Jz are easy, because ip is a spherical potential
    assert dlz < 10.**-10., 'actionAngleStaeckel applied to isochrone potential fails for Lz at %f%%' % (dlz*100.)
    assert djz < 10.**-3., 'actionAngleStaeckel applied to isochrone potential fails for Jz at %f%%' % (djz*100.)
    return None

#Test the actionAngleStaeckel against an isochrone potential: actions
def test_actionAngleStaeckel_otherIsochrone_actions_c():
    from galpy.potential import IsochronePotential
    from galpy.actionAngle import actionAngleStaeckel, \
        actionAngleIsochrone, estimateDeltaStaeckel
    ip= IsochronePotential(normalize=1.,b=1.2)
    aAI= actionAngleIsochrone(ip=ip)
    aAA= actionAngleStaeckel(pot=ip,c=True,delta=0.1) #not ideal
    R,vR,vT,z,vz,phi= 1.01, 0.05, 1.05, 0.05,0.,2.
    ji= aAI(R,vR,vT,z,vz,phi)
    jia= aAA(R,vR,vT,z,vz,phi)
    djr= numpy.fabs((ji[0]-jia[0])/ji[0])
    dlz= numpy.fabs((ji[1]-jia[1])/ji[1])
    djz= numpy.fabs((ji[2]-jia[2])/ji[2])
    assert djr < 10.**-3., 'actionAngleStaeckel applied to isochrone potential fails for Jr at %f%%' % (djr*100.)
    #Lz and Jz are easy, because ip is a spherical potential
    assert dlz < 10.**-10., 'actionAngleStaeckel applied to isochrone potential fails for Lz at %f%%' % (dlz*100.)
    assert djz < 10.**-3., 'actionAngleStaeckel applied to isochrone potential fails for Jz at %f%%' % (djz*100.)
    return None

#Test the actionAngleStaeckel against an isochrone potential: frequencies
def test_actionAngleStaeckel_otherIsochrone_freqs():   
    from galpy.potential import IsochronePotential
    from galpy.actionAngle import actionAngleStaeckel, \
        actionAngleIsochrone
    ip= IsochronePotential(normalize=1.,b=1.2)
    aAI= actionAngleIsochrone(ip=ip)
    aAS= actionAngleStaeckel(pot=ip,delta=0.1,c=True)
    R,vR,vT,z,vz,phi= 1.01, 0.05, 1.05, 0.05,0.,2.
    jiO= aAI.actionsFreqs(R,vR,vT,z,vz,phi)
    jiaO= aAS.actionsFreqs(R,vR,vT,z,vz,phi)
    dOr= numpy.fabs((jiO[3]-jiaO[3])/jiO[3])
    dOp= numpy.fabs((jiO[4]-jiaO[4])/jiO[4])
    dOz= numpy.fabs((jiO[5]-jiaO[5])/jiO[5])
    assert dOr < 10.**-5., 'actionAngleStaeckel applied to isochrone potential fails for Or at %g%%' % (dOr*100.)
    assert dOp < 10.**-5., 'actionAngleStaeckel applied to isochrone potential fails for Op at %g%%' % (dOp*100.)
    assert dOz < 1.5*10.**-4., 'actionAngleStaeckel applied to isochrone potential fails for Oz at %g%%' % (dOz*100.)
    return None

#Test the actionAngleStaeckel against an isochrone potential: angles
def test_actionAngleStaeckel_otherIsochrone_angles():   
    from galpy.potential import IsochronePotential
    from galpy.actionAngle import actionAngleStaeckel, \
        actionAngleIsochrone
    ip= IsochronePotential(normalize=1.,b=1.2)
    aAI= actionAngleIsochrone(ip=ip)
    aAS= actionAngleStaeckel(pot=ip,delta=0.1,c=True)
    R,vR,vT,z,vz,phi= 1.01, 0.05, 1.05, 0.03,-0.01,2.
    jiO= aAI.actionsFreqsAngles(R,vR,vT,z,vz,phi)
    jiaO= aAS.actionsFreqsAngles(R,vR,vT,z,vz,phi)
    dar= numpy.fabs((jiO[6]-jiaO[6])/jiO[6])
    dap= numpy.fabs((jiO[7]-jiaO[7])/jiO[7])
    daz= numpy.fabs((jiO[8]-jiaO[8])/jiO[8])
    assert dar < 10.**-4., 'actionAngleStaeckel applied to isochrone potential fails for ar at %g%%' % (dar*100.)
    assert dap < 10.**-6., 'actionAngleStaeckel applied to isochrone potential fails for ap at %g%%' % (dap*100.)
    assert daz < 10.**-4., 'actionAngleStaeckel applied to isochrone potential fails for az at %g%%' % (daz*100.)
    return None

#Basic sanity checking of the actionAngleStaeckelGrid actions (incl. conserved and ecc etc., bc takes a lot of time)
def test_actionAngleStaeckelGrid_basicAndConserved_actions():
    from galpy.actionAngle import actionAngleStaeckelGrid
    from galpy.orbit import Orbit
    from galpy.potential import MWPotential
    aAA= actionAngleStaeckelGrid(pot=MWPotential,delta=0.71,c=False,nLz=20,
                                 interpecc=True)
    #circular orbit
    R,vR,vT,z,vz= 1.,0.,1.,0.,0. 
    assert numpy.fabs(aAA.JR(R,vR,vT,z,vz,0.)) < 10.**-16., 'Circular orbit in the MWPotential does not have Jr=0'
    assert numpy.fabs(aAA.Jz(R,vR,vT,z,vz,0.)) < 10.**-16., 'Circular orbit in the MWPotential does not have Jz=0'
    te,tzmax,_,_= aAA.EccZmaxRperiRap(R,vR,vT,z,vz)
    assert numpy.fabs(te) < 10.**-16., 'Circular orbit in the MWPotential does not have e=0'
    assert numpy.fabs(tzmax) < 10.**-16., 'Circular orbit in the MWPotential does not have zmax=0'
    #Close-to-circular orbit
    R,vR,vT,z,vz= 1.01,0.01,1.,0.01,0.01 
    js= aAA(Orbit([R,vR,vT,z,vz]))
    assert numpy.fabs(js[0]) < 10.**-4., 'Close-to-circular orbit in the MWPotential does not have small Jr'
    assert numpy.fabs(js[2]) < 10.**-3., 'Close-to-circular orbit in the MWPotential does not have small Jz'
    te,tzmax,_,_= aAA.EccZmaxRperiRap(R,vR,vT,z,vz)
    assert numpy.fabs(te) < 10.**-2., 'Close-to-circular orbit in the MWPotential does not have small eccentricity'
    assert numpy.fabs(tzmax) < 2.*10.**-2., 'Close-to-circular orbit in the MWPotential does not have small zmax'
    #Check that actions are conserved along the orbit
    obs= Orbit([1.05, 0.02, 1.05, 0.03,0.])
    check_actionAngle_conserved_actions(aAA,obs,MWPotential,
                                        -1.2,-8.,-1.7,ntimes=101)
    # and the eccentricity etc.
    check_actionAngle_conserved_EccZmaxRperiRap(aAA,obs,MWPotential,
                                                -2.,-2.,-2.,-2.,ntimes=101)
    return None

#Basic sanity checking of the actionAngleStaeckel actions
def test_actionAngleStaeckelGrid_basic_actions_c():
    from galpy.actionAngle import actionAngleStaeckelGrid
    from galpy.orbit import Orbit
    from galpy.potential import MWPotential, interpRZPotential
    rzpot= interpRZPotential(RZPot=MWPotential,
                             rgrid=(numpy.log(0.01),numpy.log(20.),201),
                             logR=True,
                             zgrid=(0.,1.,101),
                             interpPot=True,use_c=True,enable_c=True,
                             zsym=True)
    aAA= actionAngleStaeckelGrid(pot=rzpot,delta=0.71,c=True)
    #circular orbit
    R,vR,vT,z,vz= 1.,0.,1.,0.,0. 
    js= aAA(R,vR,vT,z,vz)
    assert numpy.fabs(js[0]) < 10.**-8., 'Circular orbit in the MWPotential does not have Jr=0'
    assert numpy.fabs(js[2]) < 10.**-8., 'Circular orbit in the MWPotential does not have Jz=0'
    #Close-to-circular orbit
    R,vR,vT,z,vz= 1.01,0.01,1.,0.01,0.01 
    js= aAA(Orbit([R,vR,vT,z,vz]))
    assert numpy.fabs(js[0]) < 10.**-4., 'Close-to-circular orbit in the MWPotential does not have small Jr'
    assert numpy.fabs(js[2]) < 10.**-3., 'Close-to-circular orbit in the MWPotentialspherical LogarithmicHalo does not have small Jz'

#Test the actions of an actionAngleStaeckel
def test_actionAngleStaeckelGrid_conserved_actions_c():
    from galpy.potential import MWPotential
    from galpy.actionAngle import actionAngleStaeckelGrid
    from galpy.orbit import Orbit
    obs= Orbit([1.05, 0.02, 1.05, 0.03,0.])
    aAA= actionAngleStaeckelGrid(pot=MWPotential,delta=0.71,c=True)
    check_actionAngle_conserved_actions(aAA,obs,MWPotential,
                                        -1.4,-8.,-1.7,ntimes=101)
    return None

#Test the setup of an actionAngleStaeckelGrid
def test_actionAngleStaeckelGrid_setuperrs():
    from galpy.potential import MWPotential
    from galpy.actionAngle import actionAngleStaeckelGrid
    try:
        aAA= actionAngleStaeckelGrid()
    except IOError: pass
    else: raise AssertionError('actionAngleStaeckelGrid w/o pot does not give IOError')
    try:
        aAA= actionAngleStaeckelGrid(pot=MWPotential)
    except IOError: pass
    else: raise AssertionError('actionAngleStaeckelGrid w/o delta does not give IOError')
    return None

#Test the actionAngleStaeckel against an isochrone potential: actions
def test_actionAngleStaeckelGrid_Isochrone_actions():
    from galpy.potential import IsochronePotential
    from galpy.actionAngle import actionAngleStaeckelGrid, \
        actionAngleIsochrone
    ip= IsochronePotential(normalize=1.,b=1.2)
    aAI= actionAngleIsochrone(ip=ip)
    aAA= actionAngleStaeckelGrid(pot=ip,delta=0.1,c=True)
    R,vR,vT,z,vz,phi= 1.01, 0.05, 1.05, 0.05,0.,2.
    ji= aAI(R,vR,vT,z,vz,phi)
    jia= aAA(R,vR,vT,z,vz,phi)
    djr= numpy.fabs((ji[0]-jia[0])/ji[0])
    dlz= numpy.fabs((ji[1]-jia[1])/ji[1])
    djz= numpy.fabs((ji[2]-jia[2])/ji[2])
    assert djr < 10.**-1.2, 'actionAngleStaeckel applied to isochrone potential fails for Jr at %f%%' % (djr*100.)
    #Lz and Jz are easy, because ip is a spherical potential
    assert dlz < 10.**-10., 'actionAngleStaeckel applied to isochrone potential fails for Lz at %f%%' % (dlz*100.)
    assert djz < 10.**-1.2, 'actionAngleStaeckel applied to isochrone potential fails for Jz at %f%%' % (djz*100.)
    return None

#Basic sanity checking of the actionAngleStaeckelGrid eccentricity etc.
def test_actionAngleStaeckelGrid_basic_EccZmaxRperiRap_c():
    from galpy.actionAngle import actionAngleStaeckelGrid
    from galpy.potential import MWPotential, interpRZPotential
    from galpy.orbit import Orbit
    rzpot= interpRZPotential(RZPot=MWPotential,
                             rgrid=(numpy.log(0.01),numpy.log(20.),201),
                             logR=True,
                             zgrid=(0.,1.,101),
                             interpPot=True,use_c=True,enable_c=True,
                             zsym=True)
    aAA= actionAngleStaeckelGrid(pot=rzpot,delta=0.71,c=True,interpecc=True)
    #circular orbit
    R,vR,vT,z,vz= 1.,0.,1.,0.,0. 
    te,tzmax,_,_= aAA.EccZmaxRperiRap(R,vR,vT,z,vz)
    assert numpy.fabs(te) < 10.**-16., 'Circular orbit in the MWPotential does not have e=0'
    assert numpy.fabs(tzmax) < 10.**-16., 'Circular orbit in the MWPotential does not have zmax=0'
    #Close-to-circular orbit
    R,vR,vT,z,vz= 1.01,0.01,1.,0.01,0.01
    te,tzmax,_,_= aAA.EccZmaxRperiRap(R,vR,vT,z,vz)
    assert numpy.fabs(te) < 10.**-2., 'Close-to-circular orbit in the MWPotential does not have small eccentricity'
    assert numpy.fabs(tzmax) < 2.*10.**-2., 'Close-to-circular orbit in the MWPotential does not have small zmax'
    #Another close-to-circular orbit
    R,vR,vT,z,vz= 1.0,0.0,0.99,0.0,0.0
    te,tzmax,_,_= aAA.EccZmaxRperiRap(R,vR,vT,z,vz)
    assert numpy.fabs(te) < 10.**-2., 'Close-to-circular orbit in the MWPotential does not have small eccentricity'
    assert numpy.fabs(tzmax) < 2.*10.**-2., 'Close-to-circular orbit in the MWPotential does not have small zmax'
    #Another close-to-circular orbit
    R,vR,vT,z,vz= 1.0,0.0,1.,0.01,0.0
    te,tzmax,_,_= aAA.EccZmaxRperiRap(Orbit([R,vR,vT,z,vz]))
    assert numpy.fabs(te) < 10.**-2., 'Close-to-circular orbit in the MWPotential does not have small eccentricity'
    assert numpy.fabs(tzmax) < 2.*10.**-2., 'Close-to-circular orbit in the MWPotential does not have small zmax'
    return None

#Test the actions of an actionAngleStaeckel
def test_actionAngleStaeckelGrid_conserved_EccZmaxRperiRap_c():
    from galpy.potential import MWPotential
    from galpy.actionAngle import actionAngleStaeckelGrid
    from galpy.orbit import Orbit
    obs= Orbit([1.05, 0.02, 1.05, 0.03,0.,2.])
    aAA= actionAngleStaeckelGrid(pot=MWPotential,delta=0.71,c=True,
                                 interpecc=True)
    check_actionAngle_conserved_EccZmaxRperiRap(aAA,obs,MWPotential,
                                                -2.,-2.,-2.,-2.,ntimes=101,
                                                inclphi=True)
    return None

#Test the actionAngleIsochroneApprox against an isochrone potential: actions
def test_actionAngleIsochroneApprox_otherIsochrone_actions():
    from galpy.potential import IsochronePotential
    from galpy.actionAngle import actionAngleIsochroneApprox, \
        actionAngleIsochrone
    from galpy.orbit.Orbits import ext_loaded
    ip= IsochronePotential(normalize=1.,b=1.2)
    aAI= actionAngleIsochrone(ip=ip)
    aAIA= actionAngleIsochroneApprox(pot=ip,b=0.8)
    R,vR,vT,z,vz,phi= 1.1, 0.3, 1.2, 0.2,0.5,2.
    ji= aAI(R,vR,vT,z,vz,phi)
    jia= aAIA(R,vR,vT,z,vz,phi)
    djr= numpy.fabs((ji[0]-jia[0])/ji[0])
    dlz= numpy.fabs((ji[1]-jia[1])/ji[1])
    djz= numpy.fabs((ji[2]-jia[2])/ji[2])
    assert djr < 10.**-2., 'actionAngleIsochroneApprox applied to isochrone potential fails for Jr at %f%%' % (djr*100.)
    #Lz and Jz are easy, because ip is a spherical potential
    assert dlz < 10.**-10., 'actionAngleIsochroneApprox applied to isochrone potential fails for Lz at %f%%' % (dlz*100.)
    if not ext_loaded: #odeint is less accurate than dopr54_c
        assert djz < 10.**-6., 'actionAngleIsochroneApprox applied to isochrone potential fails for Jz at %f%%' % (djz*100.)
    else:
        assert djz < 10.**-10., 'actionAngleIsochroneApprox applied to isochrone potential fails for Jz at %f%%' % (djz*100.)
    return None

#Test the actionAngleIsochroneApprox against an isochrone potential: frequencies
def test_actionAngleIsochroneApprox_otherIsochrone_freqs():   
    from galpy.potential import IsochronePotential
    from galpy.actionAngle import actionAngleIsochroneApprox, \
        actionAngleIsochrone
    ip= IsochronePotential(normalize=1.,b=1.2)
    aAI= actionAngleIsochrone(ip=ip)
    aAIA= actionAngleIsochroneApprox(pot=ip,b=0.8)
    R,vR,vT,z,vz,phi= 1.1, 0.3, 1.2, 0.2,0.5,2.
    jiO= aAI.actionsFreqs(R,vR,vT,z,vz,phi)
    jiaO= aAIA.actionsFreqs(R,vR,vT,z,vz,phi)
    dOr= numpy.fabs((jiO[3]-jiaO[3])/jiO[3])
    dOp= numpy.fabs((jiO[4]-jiaO[4])/jiO[4])
    dOz= numpy.fabs((jiO[5]-jiaO[5])/jiO[5])
    assert dOr < 10.**-6., 'actionAngleIsochroneApprox applied to isochrone potential fails for Or at %f%%' % (dOr*100.)
    assert dOp < 10.**-6., 'actionAngleIsochroneApprox applied to isochrone potential fails for Op at %f%%' % (dOp*100.)
    assert dOz < 10.**-6., 'actionAngleIsochroneApprox applied to isochrone potential fails for Oz at %f%%' % (dOz*100.)
    #Same with _firstFlip, shouldn't be different bc doesn't do anything for R,vR,... input
    jiaO= aAIA.actionsFreqs(R,vR,vT,z,vz,phi,_firstFlip=True)
    dOr= numpy.fabs((jiO[3]-jiaO[3])/jiO[3])
    dOp= numpy.fabs((jiO[4]-jiaO[4])/jiO[4])
    dOz= numpy.fabs((jiO[5]-jiaO[5])/jiO[5])
    assert dOr < 10.**-6., 'actionAngleIsochroneApprox applied to isochrone potential fails for Or at %f%%' % (dOr*100.)
    assert dOp < 10.**-6., 'actionAngleIsochroneApprox applied to isochrone potential fails for Op at %f%%' % (dOp*100.)
    assert dOz < 10.**-6., 'actionAngleIsochroneApprox applied to isochrone potential fails for Oz at %f%%' % (dOz*100.)
    return None

#Test the actionAngleIsochroneApprox against an isochrone potential: angles
def test_actionAngleIsochroneApprox_otherIsochrone_angles():   
    from galpy.potential import IsochronePotential
    from galpy.actionAngle import actionAngleIsochroneApprox, \
        actionAngleIsochrone
    ip= IsochronePotential(normalize=1.,b=1.2)
    aAI= actionAngleIsochrone(ip=ip)
    aAIA= actionAngleIsochroneApprox(pot=ip,b=0.8)
    R,vR,vT,z,vz,phi= 1.1, 0.3, 1.2, 0.2,0.5,2.
    jiO= aAI.actionsFreqsAngles(R,vR,vT,z,vz,phi)
    jiaO= aAIA.actionsFreqsAngles(R,vR,vT,z,vz,phi)
    dar= numpy.fabs((jiO[6]-jiaO[6])/jiO[6])
    dap= numpy.fabs((jiO[7]-jiaO[7])/jiO[7])
    daz= numpy.fabs((jiO[8]-jiaO[8])/jiO[8])
    assert dar < 10.**-4., 'actionAngleIsochroneApprox applied to isochrone potential fails for ar at %f%%' % (dar*100.)
    assert dap < 10.**-4., 'actionAngleIsochroneApprox applied to isochrone potential fails for ap at %f%%' % (dap*100.)
    assert daz < 10.**-4., 'actionAngleIsochroneApprox applied to isochrone potential fails for az at %f%%' % (daz*100.)
    #Same with _firstFlip, shouldn't be different bc doesn't do anything for R,vR,... input
    jiaO= aAIA.actionsFreqsAngles(R,vR,vT,z,vz,phi,_firstFlip=True)
    dar= numpy.fabs((jiO[6]-jiaO[6])/jiO[6])
    dap= numpy.fabs((jiO[7]-jiaO[7])/jiO[7])
    daz= numpy.fabs((jiO[8]-jiaO[8])/jiO[8])
    assert dar < 10.**-4., 'actionAngleIsochroneApprox applied to isochrone potential fails for ar at %f%%' % (dar*100.)
    assert dap < 10.**-4., 'actionAngleIsochroneApprox applied to isochrone potential fails for ap at %f%%' % (dap*100.)
    assert daz < 10.**-4., 'actionAngleIsochroneApprox applied to isochrone potential fails for az at %f%%' % (daz*100.)
    return None

#Test the actionAngleIsochroneApprox against an isochrone potential: actions, cumul
def test_actionAngleIsochroneApprox_otherIsochrone_actions_cumul():
    from galpy.potential import IsochronePotential
    from galpy.actionAngle import actionAngleIsochroneApprox, \
        actionAngleIsochrone
    from galpy.orbit.Orbits import ext_loaded
    ip= IsochronePotential(normalize=1.,b=1.2)
    aAI= actionAngleIsochrone(ip=ip)
    aAIA= actionAngleIsochroneApprox(pot=ip,b=0.8)
    R,vR,vT,z,vz,phi= 1.1, 0.3, 1.2, 0.2,0.5,2.
    ji= aAI(R,vR,vT,z,vz,phi)
    jia= aAIA(R,vR,vT,z,vz,phi,cumul=True)
    djr= numpy.fabs((ji[0]-jia[0][0,-1])/ji[0])
    djz= numpy.fabs((ji[2]-jia[2][0,-1])/ji[2])
    assert djr < 10.**-2., 'actionAngleIsochroneApprox applied to isochrone potential fails for Jr at %f%%' % (djr*100.)
    #Lz and Jz are easy, because ip is a spherical potential
    if not ext_loaded: #odeint is less accurate than dopr54_c
        assert djz < 10.**-6., 'actionAngleIsochroneApprox applied to isochrone potential fails for Jz at %f%%' % (djz*100.)
    else:
        assert djz < 10.**-10., 'actionAngleIsochroneApprox applied to isochrone potential fails for Jz at %f%%' % (djz*100.)
    return None

#Test the actionAngleIsochroneApprox against an isochrone potential: actions; planarOrbit
def test_actionAngleIsochroneApprox_otherIsochrone_planarOrbit_actions():
    from galpy.potential import IsochronePotential
    from galpy.actionAngle import actionAngleIsochroneApprox, \
        actionAngleIsochrone
    ip= IsochronePotential(normalize=1.,b=1.2)
    aAI= actionAngleIsochrone(ip=ip)
    aAIA= actionAngleIsochroneApprox(pot=ip,b=0.8)
    R,vR,vT,phi= 1.1, 0.3, 1.2, 2.
    ji= aAI(R,vR,vT,0.,0.,phi)
    jia= aAIA(R,vR,vT,phi)
    djr= numpy.fabs((ji[0]-jia[0])/ji[0])
    dlz= numpy.fabs((ji[1]-jia[1])/ji[1])
    assert djr < 10.**-2., 'actionAngleIsochroneApprox applied to isochrone potential for planarOrbit fails for Jr at %f%%' % (djr*100.)
    #Lz and Jz are easy, because ip is a spherical potential
    assert dlz < 10.**-10., 'actionAngleIsochroneApprox applied to isochrone potential for planarOrbit fails for Lz at %f%%' % (dlz*100.)
    return None

#Test the actionAngleIsochroneApprox against an isochrone potential: actions; integrated planarOrbit
def test_actionAngleIsochroneApprox_otherIsochrone_planarOrbit_integratedOrbit_actions():
    from galpy.potential import IsochronePotential
    from galpy.actionAngle import actionAngleIsochroneApprox, \
        actionAngleIsochrone
    from galpy.orbit import Orbit
    ip= IsochronePotential(normalize=1.,b=1.2)
    aAI= actionAngleIsochrone(ip=ip)
    aAIA= actionAngleIsochroneApprox(pot=ip,b=0.8)
    R,vR,vT,phi= 1.1, 0.3, 1.2, 2.
    ji= aAI(R,vR,vT,0.,0.,phi)
    o= Orbit([R,vR,vT,phi])
    ts= numpy.linspace(0.,250.,25000)
    o.integrate(ts,ip)
    jia= aAIA(o)
    djr= numpy.fabs((ji[0]-jia[0])/ji[0])
    dlz= numpy.fabs((ji[1]-jia[1])/ji[1])
    assert djr < 10.**-2., 'actionAngleIsochroneApprox applied to isochrone potential for planarOrbit fails for Jr at %f%%' % (djr*100.)
    #Lz and Jz are easy, because ip is a spherical potential
    assert dlz < 10.**-10., 'actionAngleIsochroneApprox applied to isochrone potential for planarOrbit fails for Lz at %f%%' % (dlz*100.)
    return None

#Test the actionAngleIsochroneApprox against an isochrone potential: actions; for an integrated orbit
def test_actionAngleIsochroneApprox_otherIsochrone_integratedOrbit_actions():
    from galpy.potential import IsochronePotential
    from galpy.actionAngle import actionAngleIsochroneApprox, \
        actionAngleIsochrone
    from galpy.orbit.Orbits import ext_loaded
    from galpy.orbit import Orbit
    ip= IsochronePotential(normalize=1.,b=1.2)
    aAI= actionAngleIsochrone(ip=ip)
    aAIA= actionAngleIsochroneApprox(pot=ip,b=0.8)
    R,vR,vT,z,vz,phi= 1.1, 0.3, 1.2, 0.2,0.5,2.
    ji= aAI(R,vR,vT,z,vz,phi)
    #Setup an orbit, and integrated it first
    o= Orbit([R,vR,vT,z,vz,phi])
    ts= numpy.linspace(0.,250.,25000) #Integrate for a long time, not the default
    o.integrate(ts,ip)
    jia= aAIA(o) #actions, with an integrated orbit
    djr= numpy.fabs((ji[0]-jia[0])/ji[0])
    dlz= numpy.fabs((ji[1]-jia[1])/ji[1])
    djz= numpy.fabs((ji[2]-jia[2])/ji[2])
    assert djr < 10.**-2., 'actionAngleIsochroneApprox applied to isochrone potential fails for Jr at %f%%' % (djr*100.)
    #Lz and Jz are easy, because ip is a spherical potential
    assert dlz < 10.**-10., 'actionAngleIsochroneApprox applied to isochrone potential fails for Lz at %f%%' % (dlz*100.)
    if not ext_loaded: #odeint is less accurate than dopr54_c
        assert djz < 10.**-6., 'actionAngleIsochroneApprox applied to isochrone potential fails for Jz at %f%%' % (djz*100.)
    else:
        assert djz < 10.**-10., 'actionAngleIsochroneApprox applied to isochrone potential fails for Jz at %f%%' % (djz*100.)
    return None

#Test the actionAngleIsochroneApprox against an isochrone potential: frequencies; for an integrated orbit
def test_actionAngleIsochroneApprox_otherIsochrone_integratedOrbit_freqs():   
    from galpy.potential import IsochronePotential
    from galpy.actionAngle import actionAngleIsochroneApprox, \
        actionAngleIsochrone
    from galpy.orbit import Orbit
    ip= IsochronePotential(normalize=1.,b=1.2)
    aAI= actionAngleIsochrone(ip=ip)
    aAIA= actionAngleIsochroneApprox(pot=ip,b=0.8)
    R,vR,vT,z,vz,phi= 1.1, 0.3, 1.2, 0.2,0.5,2.
    jiO= aAI.actionsFreqs(R,vR,vT,z,vz,phi)
    #Setup an orbit, and integrated it first
    o= Orbit([R,vR,vT,z,vz,phi])
    ts= numpy.linspace(0.,250.,25000) #Integrate for a long time, not the default
    o.integrate(ts,ip)
    jiaO= aAIA.actionsFreqs([o]) #for list
    dOr= numpy.fabs((jiO[3]-jiaO[3])/jiO[3])
    dOp= numpy.fabs((jiO[4]-jiaO[4])/jiO[4])
    dOz= numpy.fabs((jiO[5]-jiaO[5])/jiO[5])
    assert dOr < 10.**-6., 'actionAngleIsochroneApprox applied to isochrone potential fails for Or at %f%%' % (dOr*100.)
    assert dOp < 10.**-6., 'actionAngleIsochroneApprox applied to isochrone potential fails for Op at %f%%' % (dOp*100.)
    assert dOz < 10.**-6., 'actionAngleIsochroneApprox applied to isochrone potential fails for Oz at %f%%' % (dOz*100.)
    #Same with specifying ts
    jiaO= aAIA.actionsFreqs(o,ts=ts)
    dOr= numpy.fabs((jiO[3]-jiaO[3])/jiO[3])
    dOp= numpy.fabs((jiO[4]-jiaO[4])/jiO[4])
    dOz= numpy.fabs((jiO[5]-jiaO[5])/jiO[5])
    assert dOr < 10.**-6., 'actionAngleIsochroneApprox applied to isochrone potential fails for Or at %f%%' % (dOr*100.)
    assert dOp < 10.**-6., 'actionAngleIsochroneApprox applied to isochrone potential fails for Op at %f%%' % (dOp*100.)
    assert dOz < 10.**-6., 'actionAngleIsochroneApprox applied to isochrone potential fails for Oz at %f%%' % (dOz*100.)
    return None

#Test the actionAngleIsochroneApprox against an isochrone potential: angles; for an integrated orbit
def test_actionAngleIsochroneApprox_otherIsochrone_integratedOrbit_angles():   
    from galpy.potential import IsochronePotential
    from galpy.actionAngle import actionAngleIsochroneApprox, \
        actionAngleIsochrone
    from galpy.orbit import Orbit
    ip= IsochronePotential(normalize=1.,b=1.2)
    aAI= actionAngleIsochrone(ip=ip)
    aAIA= actionAngleIsochroneApprox(pot=ip,b=0.8)
    R,vR,vT,z,vz,phi= 1.1, 0.3, 1.2, 0.2,0.5,2.
    jiO= aAI.actionsFreqsAngles(R,vR,vT,z,vz,phi)
    #Setup an orbit, and integrated it first
    o= Orbit([R,vR,vT,z,vz,phi])
    ts= numpy.linspace(0.,250.,25000) #Integrate for a long time, not the default
    o.integrate(ts,ip)
    jiaO= aAIA.actionsFreqsAngles(o)
    dar= numpy.fabs((jiO[6]-jiaO[6])/jiO[6])
    dap= numpy.fabs((jiO[7]-jiaO[7])/jiO[7])
    daz= numpy.fabs((jiO[8]-jiaO[8])/jiO[8])
    assert dar < 10.**-4., 'actionAngleIsochroneApprox applied to isochrone potential fails for ar at %f%%' % (dar*100.)
    assert dap < 10.**-4., 'actionAngleIsochroneApprox applied to isochrone potential fails for ap at %f%%' % (dap*100.)
    assert daz < 10.**-4., 'actionAngleIsochroneApprox applied to isochrone potential fails for az at %f%%' % (daz*100.)
    #Same with specifying ts
    jiaO= aAIA.actionsFreqsAngles(o,ts=ts)
    dar= numpy.fabs((jiO[6]-jiaO[6])/jiO[6])
    dap= numpy.fabs((jiO[7]-jiaO[7])/jiO[7])
    daz= numpy.fabs((jiO[8]-jiaO[8])/jiO[8])
    assert dar < 10.**-4., 'actionAngleIsochroneApprox applied to isochrone potential fails for ar at %f%%' % (dar*100.)
    assert dap < 10.**-4., 'actionAngleIsochroneApprox applied to isochrone potential fails for ap at %f%%' % (dap*100.)
    assert daz < 10.**-4., 'actionAngleIsochroneApprox applied to isochrone potential fails for az at %f%%' % (daz*100.)
    return None

#Check that actionAngleIsochroneApprox gives the same answer for different setups
def test_actionAngleIsochroneApprox_diffsetups(): 
    from galpy.potential import LogarithmicHaloPotential, \
        IsochronePotential
    from galpy.actionAngle import actionAngleIsochroneApprox, \
        actionAngleIsochrone
    from galpy.orbit import Orbit
    lp= LogarithmicHaloPotential(normalize=1.,q=0.9)
    #Different setups
    aAI= actionAngleIsochroneApprox(pot=lp,b=0.8)
    aAIip= actionAngleIsochroneApprox(pot=lp,
                                      ip=IsochronePotential(normalize=1.,
                                                            b=0.8))
    aAIaAIip= actionAngleIsochroneApprox(pot=lp,
                                         aAI=actionAngleIsochrone(ip=IsochronePotential(normalize=1.,
                                                                                        b=0.8)))
    aAIrk6= actionAngleIsochroneApprox(pot=lp,b=0.8,integrate_method='rk6_c')
    aAIlong= actionAngleIsochroneApprox(pot=lp,b=0.8,tintJ=200.)
    aAImany= actionAngleIsochroneApprox(pot=lp,b=0.8,ntintJ=20000)
    #Orbit to test on
    obs= Orbit([1.56148083,0.35081535,-1.15481504,
                0.88719443,-0.47713334,0.12019596])
    #Actions, frequencies, angles
    acfs= numpy.array(list(aAI.actionsFreqsAngles(obs()))).flatten()
    acfsip= numpy.array(list(aAIip.actionsFreqsAngles(obs()))).flatten()
    acfsaAIip= numpy.array(list(aAIaAIip.actionsFreqsAngles(obs()))).flatten()
    acfsrk6= numpy.array(list(aAIrk6.actionsFreqsAngles(obs()))).flatten()
    acfslong= numpy.array(list(aAIlong.actionsFreqsAngles(obs()))).flatten()
    acfsmany= numpy.array(list(aAImany.actionsFreqsAngles(obs()))).flatten()
    acfsfirstFlip= numpy.array(list(aAI.actionsFreqsAngles(obs(),_firstFlip=True))).flatten()
    #Check that they are the same
    assert numpy.amax(numpy.fabs((acfs-acfsip)/acfs)) < 10.**-16., \
        'actionAngleIsochroneApprox calculated w/ b= and ip= set to the equivalent IsochronePotential do not agree'
    assert numpy.amax(numpy.fabs((acfs-acfsaAIip)/acfs)) < 10.**-16., \
        'actionAngleIsochroneApprox calculated w/ b= and aAI= set to the equivalent IsochronePotential do not agree'
    assert numpy.amax(numpy.fabs((acfs-acfsrk6)/acfs)) < 10.**-8., \
        'actionAngleIsochroneApprox calculated w/ integrate_method=dopr54_c and rk6_c do not agree at %g%%' %(100.*numpy.amax(numpy.fabs((acfs-acfsrk6)/acfs)))
    assert numpy.amax(numpy.fabs((acfs-acfslong)/acfs)) < 10.**-2., \
        'actionAngleIsochroneApprox calculated w/ tintJ=100 and 200 do not agree at %g%%' % (100.*numpy.amax(numpy.fabs((acfs-acfslong)/acfs)))
    assert numpy.amax(numpy.fabs((acfs-acfsmany)/acfs)) < 10.**-4., \
        'actionAngleIsochroneApprox calculated w/ ntintJ=10000 and 20000 do not agree at %g%%' % (100.*numpy.amax(numpy.fabs((acfs-acfsmany)/acfs)))
    assert numpy.amax(numpy.fabs((acfs-acfsfirstFlip)/acfs)) < 10.**-4., \
        'actionAngleIsochroneApprox calculated w/ _firstFlip and w/o do not agree at %g%%' % (100.*numpy.amax(numpy.fabs((acfs-acfsmany)/acfs)))
    return None

#Check that actionAngleIsochroneApprox gives the same answer w/ and w/o firstFlip
def test_actionAngleIsochroneApprox_firstFlip(): 
    from galpy.potential import LogarithmicHaloPotential, \
        IsochronePotential
    from galpy.actionAngle import actionAngleIsochroneApprox, \
        actionAngleIsochrone
    from galpy.orbit import Orbit
    lp= LogarithmicHaloPotential(normalize=1.,q=0.9)
    aAI= actionAngleIsochroneApprox(pot=lp,b=0.8)
    #Orbit to test on
    obs= Orbit([1.56148083,0.35081535,-1.15481504,
                0.88719443,-0.47713334,0.12019596])
    #Actions, frequencies, angles
    acfs= numpy.array(list(aAI.actionsFreqsAngles(obs()))).flatten()
    acfsfirstFlip= numpy.array(list(aAI.actionsFreqsAngles(obs(),_firstFlip=True))).flatten()
    #Check that they are the same
    assert numpy.amax(numpy.fabs((acfs-acfsfirstFlip)/acfs)) < 10.**-4., \
        'actionAngleIsochroneApprox calculated w/ _firstFlip and w/o do not agree at %g%%' % (100.*numpy.amax(numpy.fabs((acfs-acfsfirstFlip)/acfs)))
    #Also test that this still works when the orbit was already integrated
    obs= Orbit([1.56148083,0.35081535,-1.15481504,
                0.88719443,-0.47713334,0.12019596])
    ts= numpy.linspace(0.,250.,25000)
    obs.integrate(ts,lp)
    acfs= numpy.array(list(aAI.actionsFreqsAngles(obs()))).flatten()
    acfsfirstFlip= numpy.array(list(aAI.actionsFreqsAngles(obs(),
                                                           _firstFlip=True))).flatten()
    #Check that they are the same
    assert numpy.amax(numpy.fabs((acfs-acfsfirstFlip)/acfs)) < 10.**-4., \
        'actionAngleIsochroneApprox calculated w/ _firstFlip and w/o do not agree at %g%%' % (100.*numpy.amax(numpy.fabs((acfs-acfsfirstFlip)/acfs)))
    return None

#Test the actionAngleIsochroneApprox used in Bovy (2014)
def test_actionAngleIsochroneApprox_bovy14():   
    from galpy.potential import LogarithmicHaloPotential
    from galpy.actionAngle import actionAngleIsochroneApprox
    from galpy.orbit import Orbit
    lp= LogarithmicHaloPotential(normalize=1.,q=0.9)
    aAI= actionAngleIsochroneApprox(pot=lp,b=0.8)
    obs= Orbit([1.56148083,0.35081535,-1.15481504,
                0.88719443,-0.47713334,0.12019596])
    times= numpy.linspace(0.,100.,51)
    obs.integrate(times,lp,method='dopr54_c')
    js= aAI(obs.R(times),obs.vR(times),obs.vT(times),obs.z(times),
            obs.vz(times),obs.phi(times))
    maxdj= numpy.amax(numpy.fabs((js-numpy.tile(numpy.mean(js,axis=1),(len(times),1)).T)),axis=1)/numpy.mean(js,axis=1)
    assert maxdj[0] < 3.*10.**-2., 'Jr conservation for the GD-1 like orbit of Bovy (2014) fails at %f%%' % (100.*maxdj[0])
    assert maxdj[1] < 10.**-2., 'Lz conservation for the GD-1 like orbit of Bovy (2014) fails at %f%%' % (100.*maxdj[1])
    assert maxdj[2] < 2.*10.**-2., 'Jz conservation for the GD-1 like orbit of Bovy (2014) fails at %f%%' % (100.*maxdj[2])
    return None

#Test the actionAngleIsochroneApprox for a triaxial potential
def test_actionAngleIsochroneApprox_triaxialnfw_conserved_actions():   
    from galpy.potential import TriaxialNFWPotential
    from galpy.actionAngle import actionAngleIsochroneApprox
    from galpy.orbit import Orbit
    tnp= TriaxialNFWPotential(b=.9,c=.8,normalize=1.)
    aAI= actionAngleIsochroneApprox(pot=tnp,b=0.8,tintJ=200.)
    obs= Orbit([1.,0.2,1.1,0.1,0.1,0.])
    check_actionAngle_conserved_actions(aAI,obs,tnp,
                                        -1.7,-2.,-1.7,ntimes=51,inclphi=True)
    return None

def test_actionAngleIsochroneApprox_triaxialnfw_linear_angles():   
    from galpy.potential import TriaxialNFWPotential
    from galpy.actionAngle import actionAngleIsochroneApprox
    from galpy.orbit import Orbit
    tnp= TriaxialNFWPotential(b=.9,c=.8,normalize=1.)
    aAI= actionAngleIsochroneApprox(pot=tnp,b=0.8,tintJ=200.)
    obs= Orbit([1.,0.2,1.1,0.1,0.1,0.])
    check_actionAngle_linear_angles(aAI,obs,tnp,
                                    -5.,-5.,-5.,
                                    -5.,-5.,-5.,
                                    -4.,-4.,-4.,
                                    separate_times=True, # otherwise, memory issues on travis
                                    maxt=4.,ntimes=51) # quick, essentially tests that nothing is grossly wrong
    return None

def test_actionAngleIsochroneApprox_plotting():   
    from galpy.potential import LogarithmicHaloPotential
    from galpy.actionAngle import actionAngleIsochroneApprox
    from galpy.orbit import Orbit
    lp= LogarithmicHaloPotential(normalize=1.,q=0.9)
    aAI= actionAngleIsochroneApprox(pot=lp,b=0.8)
    obs= Orbit([1.56148083,0.35081535,-1.15481504,
                0.88719443,-0.47713334,0.12019596])
    #Various plots that should be produced
    aAI.plot(obs)
    aAI.plot(obs,type='jr')
    aAI.plot(numpy.reshape(obs.R(obs.t),(1,len(obs.t))),
             numpy.reshape(obs.vR(obs.t),(1,len(obs.t))),
             numpy.reshape(obs.vT(obs.t),(1,len(obs.t))),
             numpy.reshape(obs.z(obs.t),(1,len(obs.t))),
             numpy.reshape(obs.vz(obs.t),(1,len(obs.t))),
             numpy.reshape(obs.phi(obs.t),(1,len(obs.t))),
             type='lz')
    aAI.plot(obs,type='jz')
    aAI.plot(obs,type='jr',downsample=True)
    aAI.plot(obs,type='lz',downsample=True)
    aAI.plot(obs,type='jz',downsample=True)
    aAI.plot(obs,type='araz')
    aAI.plot(obs,type='araz',downsample=True)
    aAI.plot(obs,type='araz',deperiod=True)
    aAI.plot(obs,type='araphi',deperiod=True)
    aAI.plot(obs,type='azaphi',deperiod=True)
    aAI.plot(obs,type='araphi',deperiod=True,downsample=True)
    aAI.plot(obs,type='azaphi',deperiod=True,downsample=True)
    #With integrated orbit, just to make sure we're covering this
    obs= Orbit([1.56148083,0.35081535,-1.15481504,
                0.88719443,-0.47713334,0.12019596])
    obs.integrate(numpy.linspace(0.,200.,20001),lp)
    aAI.plot(obs,type='jr')   
    return None

#Test the Orbit interface
def test_orbit_interface_spherical():
    from galpy.potential import LogarithmicHaloPotential, NFWPotential
    from galpy.orbit import Orbit
    from galpy.actionAngle import actionAngleSpherical
    lp= LogarithmicHaloPotential(normalize=1.,q=1.)
    obs= Orbit([1., 0.2, 1.5, 0.3,0.1,2.])
    # resetaA has been deprecated
    #assert not obs.resetaA(), 'obs.resetaA() does not return False when called before having set up an actionAngle instance'
    aAS= actionAngleSpherical(pot=lp)
    acfs= numpy.array(list(aAS.actionsFreqsAngles(obs))).reshape(9)
    type= 'spherical'
    try:
        obs.jr(type=type)
    except AttributeError:
        pass #should raise this, as we have not specified a potential
    else:
        raise AssertionError('obs.jr w/o pot= does not raise AttributeError before the orbit was integrated')
    acfso= numpy.array([obs.jr(pot=lp,type=type),
                        obs.jp(pot=lp,type=type),
                        obs.jz(pot=lp,type=type),
                        obs.Or(pot=lp,type=type),
                        obs.Op(pot=lp,type=type),
                        obs.Oz(pot=lp,type=type),
                        obs.wr(pot=lp,type=type),
                        obs.wp(pot=lp,type=type),
                        obs.wz(pot=lp,type=type)])
    maxdev= numpy.amax(numpy.abs(acfs-acfso))
    assert maxdev < 10.**-16., 'Orbit interface for actionAngleSpherical does not return the same as actionAngle interface'
    assert numpy.abs(obs.Tr(pot=lp,type=type)-2.*numpy.pi/acfs[3]) < 10.**-16., \
        'Orbit.Tr does not agree with actionAngleSpherical frequency'
    assert numpy.abs(obs.Tp(pot=lp,type=type)-2.*numpy.pi/acfs[4]) < 10.**-16., \
        'Orbit.Tp does not agree with actionAngleSpherical frequency'
    assert numpy.abs(obs.Tz(pot=lp,type=type)-2.*numpy.pi/acfs[5]) < 10.**-16., \
        'Orbit.Tz does not agree with actionAngleSpherical frequency'
    assert numpy.abs(obs.TrTp(pot=lp,type=type)-acfs[4]/acfs[3]*numpy.pi) < 10.**-16., \
        'Orbit.TrTp does not agree with actionAngleSpherical frequency'
    #Different spherical potential
    np= NFWPotential(normalize=1.)
    aAS= actionAngleSpherical(pot=np)
    acfs= numpy.array(list(aAS.actionsFreqsAngles(obs))).reshape(9)
    type= 'spherical'
    # resetaA has been deprecated
    #assert obs.resetaA(pot=np), 'obs.resetaA() does not return True after having set up an actionAngle instance'
    obs.integrate(numpy.linspace(0.,1.,11),np) #to test that not specifying the potential works
    acfso= numpy.array([obs.jr(type=type),
                        obs.jp(type=type),
                        obs.jz(type=type),
                        obs.Or(type=type),
                        obs.Op(type=type),
                        obs.Oz(type=type),
                        obs.wr(type=type),
                        obs.wp(type=type),
                        obs.wz(type=type)])
    maxdev= numpy.amax(numpy.abs(acfs-acfso))
    assert maxdev < 10.**-16., 'Orbit interface for actionAngleSpherical does not return the same as actionAngle interface'   
    #Directly test _resetaA --> deprecated
    #assert obs._orb._resetaA(pot=lp), 'OrbitTop._resetaA does not return True when resetting the actionAngle instance'
    #Test that unit conversions to physical units are handled correctly
    ro, vo=8., 220.
    obs= Orbit([1., 0.2, 1.5, 0.3,0.1,2.],ro=ro,vo=vo)
    aAS= actionAngleSpherical(pot=lp)
    acfs= numpy.array(list(aAS.actionsFreqsAngles(obs))).reshape(9)
    type= 'spherical'
    acfso= numpy.array([obs.jr(pot=lp,type=type)/ro/vo,
                        obs.jp(pot=lp,type=type)/ro/vo,
                        obs.jz(pot=lp,type=type)/ro/vo,
                        obs.Or(pot=lp,type=type)/vo*ro/1.0227121655399913,
                        obs.Op(pot=lp,type=type)/vo*ro/1.0227121655399913,
                        obs.Oz(pot=lp,type=type)/vo*ro/1.0227121655399913,
                        obs.wr(pot=lp,type=type),
                        obs.wp(pot=lp,type=type),
                        obs.wz(pot=lp,type=type)])
    maxdev= numpy.amax(numpy.abs(acfs-acfso))
    assert maxdev < 10.**-9., 'Orbit interface for actionAngleSpherical does not return the same as actionAngle interface when using physical coordinates'
    assert numpy.abs(obs.Tr(pot=lp,type=type)/ro*vo*1.0227121655399913-2.*numpy.pi/acfs[3]) < 10.**-8., \
        'Orbit.Tr does not agree with actionAngleSpherical frequency when using physical coordinates'
    assert numpy.abs(obs.Tp(pot=lp,type=type)/ro*vo*1.0227121655399913-2.*numpy.pi/acfs[4]) < 10.**-8., \
        'Orbit.Tp does not agree with actionAngleSpherical frequency when using physical coordinates'
    assert numpy.abs(obs.Tz(pot=lp,type=type)/ro*vo*1.0227121655399913-2.*numpy.pi/acfs[5]) < 10.**-8., \
        'Orbit.Tz does not agree with actionAngleSpherical frequency when using physical coordinates'
    assert numpy.abs(obs.TrTp(pot=lp,type=type)-acfs[4]/acfs[3]*numpy.pi) < 10.**-8., \
        'Orbit.TrTp does not agree with actionAngleSpherical frequency when using physical coordinates'
    #Test frequency in km/s/kpc
    assert numpy.abs(obs.Or(pot=lp,type=type,kmskpc=True)/vo*ro-acfs[3]) < 10.**-8., \
        'Orbit.Or does not agree with actionAngleSpherical frequency when using physical coordinates with km/s/kpc'
    assert numpy.abs(obs.Op(pot=lp,type=type,kmskpc=True)/vo*ro-acfs[4]) < 10.**-8., \
        'Orbit.Op does not agree with actionAngleSpherical frequency when using physical coordinates with km/s/kpc'
    assert numpy.abs(obs.Oz(pot=lp,type=type,kmskpc=True)/vo*ro-acfs[5]) < 10.**-8., \
        'Orbit.Oz does not agree with actionAngleSpherical frequency when using physical coordinates with km/s/kpc'
    return None

# Test the Orbit interface for actionAngleStaeckel
def test_orbit_interface_staeckel():
    from galpy.potential import MWPotential
    from galpy.orbit import Orbit
    from galpy.actionAngle import actionAngleStaeckel
    obs= Orbit([1.05, 0.02, 1.05, 0.03,0.,2.])
    aAS= actionAngleStaeckel(pot=MWPotential,delta=0.71)
    acfs= numpy.array(list(aAS.actionsFreqsAngles(obs))).reshape(9)
    type= 'staeckel'
    acfso= numpy.array([obs.jr(pot=MWPotential,type=type,delta=0.71),
                        obs.jp(pot=MWPotential,type=type,delta=0.71),
                        obs.jz(pot=MWPotential,type=type,delta=0.71),
                        obs.Or(pot=MWPotential,type=type,delta=0.71),
                        obs.Op(pot=MWPotential,type=type,delta=0.71),
                        obs.Oz(pot=MWPotential,type=type,delta=0.71),
                        obs.wr(pot=MWPotential,type=type,delta=0.71),
                        obs.wp(pot=MWPotential,type=type,delta=0.71),
                        obs.wz(pot=MWPotential,type=type,delta=0.71)])
    maxdev= numpy.amax(numpy.abs(acfs-acfso))
    assert maxdev < 10.**-16., 'Orbit interface for actionAngleStaeckel does not return the same as actionAngle interface'
    return None

# Further tests of the Orbit interface for actionAngleStaeckel
def test_orbit_interface_staeckel_defaultdelta():
    from galpy.potential import MWPotential2014
    from galpy.orbit import Orbit
    from galpy.actionAngle import actionAngleStaeckel, estimateDeltaStaeckel
    obs= Orbit([1.05, 0.02, 1.05, 0.03,0.,2.])
    est_delta= estimateDeltaStaeckel(MWPotential2014,obs.R(),obs.z())
    # Just need to trigger delta estimation in orbit
    jr_orb= obs.jr(pot=MWPotential2014,type='staeckel')
    assert numpy.fabs(est_delta-obs._aA._delta) < 1e-10, 'Directly estimated delta does not agree with Orbit-interface-estimated delta'
    aAS= actionAngleStaeckel(pot=MWPotential2014,delta=est_delta)
    acfs= numpy.array(list(aAS.actionsFreqsAngles(obs))).reshape(9)
    type= 'staeckel'
    acfso= numpy.array([obs.jr(pot=MWPotential2014,type=type),
                        obs.jp(pot=MWPotential2014,type=type),
                        obs.jz(pot=MWPotential2014,type=type),
                        obs.Or(pot=MWPotential2014,type=type),
                        obs.Op(pot=MWPotential2014,type=type),
                        obs.Oz(pot=MWPotential2014,type=type),
                        obs.wr(pot=MWPotential2014,type=type),
                        obs.wp(pot=MWPotential2014,type=type),
                        obs.wz(pot=MWPotential2014,type=type)])
    maxdev= numpy.amax(numpy.abs(acfs-acfso))
    assert maxdev < 10.**-16., 'Orbit interface for actionAngleStaeckel does not return the same as actionAngle interface'
    return None

def test_orbit_interface_staeckel_PotentialErrors():
    # staeckel approx. w/ automatic delta should fail if delta cannot be found
    from galpy.potential import TwoPowerSphericalPotential, SpiralArmsPotential
    from galpy.potential import PotentialError
    from galpy.orbit import Orbit
    obs= Orbit([1.05, 0.02, 1.05, 0.03,0.,2.])
    # Currently doesn't have second derivs
    tp= TwoPowerSphericalPotential(normalize=1.,alpha=1.2,beta=2.5)
    # Check that this potential indeed does not have second derivs
    with pytest.raises(PotentialError) as excinfo:
        dummy= tp.R2deriv(1.,0.1)
        pytest.fail('TwoPowerSphericalPotential appears to now have second derivatives, means that it cannot be used to test exceptions based on not having the second derivatives any longer')
    # Now check that estimating delta fails
    with pytest.raises(PotentialError) as excinfo:
        obs.jr(pot=tp,type='staeckel')
        pytest.fail('TwoPowerSphericalPotential appears to now have second derivatives, means that it cannot be used to test exceptions based on not having the second derivatives any longer')
    assert 'second derivatives' in str(excinfo.value), 'Estimating delta for potential lacking second derivatives should have failed with a message about the lack of second derivatives'
    # Generic non-axi
    sp= SpiralArmsPotential()
    with pytest.raises(PotentialError) as excinfo:
        obs.jr(pot=sp,type='staeckel')
        pytest.fail('TwoPowerSphericalPotential appears to now have second derivatives, means that it cannot be used to test exceptions based on not having the second derivatives any longer')
    assert 'not axisymmetric' in str(excinfo.value), 'Estimating delta for a non-axi potential should have failed with a message about the fact that the potential is non-axisymmetric'
    return None

def test_orbits_interface_staeckel_PotentialErrors():
    # staeckel approx. w/ automatic delta should fail if delta cannot be found
    from galpy.potential import TwoPowerSphericalPotential, SpiralArmsPotential
    from galpy.potential import PotentialError
    from galpy.orbit import Orbit
    obs= Orbit([[1.05, 0.02, 1.05, 0.03,0.,2.],
                [1.15, -0.02, 1.02, -0.03,0.,2.]])
    # Currently doesn't have second derivs
    tp= TwoPowerSphericalPotential(normalize=1.,alpha=1.2,beta=2.5)
    # Check that this potential indeed does not have second derivs
    with pytest.raises(PotentialError) as excinfo:
        dummy= tp.R2deriv(1.,0.1)
        pytest.fail('TwoPowerSphericalPotential appears to now have second derivatives, means that it cannot be used to test exceptions based on not having the second derivatives any longer')
    # Now check that estimating delta fails
    with pytest.raises(PotentialError) as excinfo:
        obs.jr(pot=tp,type='staeckel')
        pytest.fail('TwoPowerSphericalPotential appears to now have second derivatives, means that it cannot be used to test exceptions based on not having the second derivatives any longer')
    assert 'second derivatives' in str(excinfo.value), 'Estimating delta for potential lacking second derivatives should have failed with a message about the lack of second derivatives'
    # Generic non-axi
    sp= SpiralArmsPotential()
    with pytest.raises(PotentialError) as excinfo:
        obs.jr(pot=sp,type='staeckel')
        pytest.fail('TwoPowerSphericalPotential appears to now have second derivatives, means that it cannot be used to test exceptions based on not having the second derivatives any longer')
    assert 'not axisymmetric' in str(excinfo.value), 'Estimating delta for a non-axi potential should have failed with a message about the fact that the potential is non-axisymmetric'
    return None

# Test the Orbit interface for actionAngleAdiabatic
# currently fails bc actionAngleAdiabatic doesn't have actionsFreqsAngles
@pytest.mark.xfail(raises=NotImplementedError,strict=True)
def test_orbit_interface_adiabatic():
    from galpy.potential import MWPotential
    from galpy.orbit import Orbit
    from galpy.actionAngle import actionAngleAdiabatic
    obs= Orbit([1.05, 0.02, 1.05, 0.03,0.,2.])
    aAS= actionAngleAdiabatic(pot=MWPotential)
    acfs= numpy.array(list(aAS(obs))).reshape(3)
    type= 'adiabatic'
    acfso= numpy.array([obs.jr(pot=MWPotential,type=type),
                        obs.jp(pot=MWPotential,type=type),
                        obs.jz(pot=MWPotential,type=type)])
    maxdev= numpy.amax(numpy.abs(acfs-acfso))
    assert maxdev < 10.**-16., 'Orbit interface for actionAngleAdiabatic does not return the same as actionAngle interface'
    return None

def test_orbit_interface_actionAngleIsochroneApprox():
    from galpy.potential import MWPotential
    from galpy.orbit import Orbit
    from galpy.actionAngle import actionAngleIsochroneApprox
    obs= Orbit([1.05, 0.02, 1.05, 0.03,0.,2.])
    aAS= actionAngleIsochroneApprox(pot=MWPotential,b=0.8)
    acfs= aAS.actionsFreqsAngles([obs()])
    acfs= numpy.array(acfs).reshape(9)
    type= 'isochroneApprox'
    acfso= numpy.array([obs.jr(pot=MWPotential,type=type,b=0.8),
                        obs.jp(pot=MWPotential,type=type,b=0.8),
                        obs.jz(pot=MWPotential,type=type,b=0.8),
                        obs.Or(pot=MWPotential,type=type,b=0.8),
                        obs.Op(pot=MWPotential,type=type,b=0.8),
                        obs.Oz(pot=MWPotential,type=type,b=0.8),
                        obs.wr(pot=MWPotential,type=type,b=0.8),
                        obs.wp(pot=MWPotential,type=type,b=0.8),
                        obs.wz(pot=MWPotential,type=type,b=0.8)])
    maxdev= numpy.amax(numpy.abs(acfs-acfso))
    assert maxdev < 10.**-16., 'Orbit interface for actionAngleIsochroneApprox does not return the same as actionAngle interface'
    assert numpy.abs(obs.Tr(pot=MWPotential,type=type,b=0.8)-2.*numpy.pi/acfso[3]) < 10.**-16., \
        'Orbit.Tr does not agree with actionAngleIsochroneApprox frequency'
    assert numpy.abs(obs.Tp(pot=MWPotential,type=type,b=0.8)-2.*numpy.pi/acfso[4]) < 10.**-16., \
        'Orbit.Tp does not agree with actionAngleIsochroneApprox frequency'
    assert numpy.abs(obs.Tz(pot=MWPotential,type=type,b=0.8)-2.*numpy.pi/acfso[5]) < 10.**-16., \
        'Orbit.Tz does not agree with actionAngleIsochroneApprox frequency'
    assert numpy.abs(obs.TrTp(pot=MWPotential,type=type,b=0.8)-acfso[4]/acfso[3]*numpy.pi) < 10.**-16., \
        'Orbit.TrTp does not agree with actionAngleIsochroneApprox frequency'
    return None

# Test physical output for actionAngleStaeckel
def test_physical_staeckel():
    from galpy.potential import MWPotential
    from galpy.actionAngle import actionAngleStaeckel
    from galpy.util import bovy_conversion
    ro,vo= 7., 230.
    aA= actionAngleStaeckel(pot=MWPotential,delta=0.71,ro=ro,vo=vo)
    aAnu= actionAngleStaeckel(pot=MWPotential,delta=0.71)
    for ii in range(3):
        assert numpy.fabs(aA(1.1,0.1,1.1,0.1,0.2,0.)[ii]-aAnu(1.1,0.1,1.1,0.1,0.2,0.)[ii]*ro*vo) < 10.**-8., 'actionAngle function __call__ does not return Quantity with the right value'
    for ii in range(3):
        assert numpy.fabs(aA.actionsFreqs(1.1,0.1,1.1,0.1,0.2,0.)[ii]-aAnu.actionsFreqs(1.1,0.1,1.1,0.1,0.2,0.)[ii]*ro*vo) < 10.**-8., 'actionAngle function actionsFreqs does not return Quantity with the right value'
    for ii in range(3,6):
        assert numpy.fabs(aA.actionsFreqs(1.1,0.1,1.1,0.1,0.2,0.)[ii]-aAnu.actionsFreqs(1.1,0.1,1.1,0.1,0.2,0.)[ii]*bovy_conversion.freq_in_Gyr(vo,ro)) < 10.**-8., 'actionAngle function actionsFreqs does not return Quantity with the right value'
    for ii in range(3):
        assert numpy.fabs(aA.actionsFreqsAngles(1.1,0.1,1.1,0.1,0.2,0.)[ii]-aAnu.actionsFreqsAngles(1.1,0.1,1.1,0.1,0.2,0.)[ii]*ro*vo) < 10.**-8., 'actionAngle function actionsFreqsAngles does not return Quantity with the right value'
    for ii in range(3,6):
        assert numpy.fabs(aA.actionsFreqsAngles(1.1,0.1,1.1,0.1,0.2,0.)[ii]-aAnu.actionsFreqsAngles(1.1,0.1,1.1,0.1,0.2,0.)[ii]*bovy_conversion.freq_in_Gyr(vo,ro)) < 10.**-8., 'actionAngle function actionsFreqsAngles does not return Quantity with the right value'
    for ii in range(6,9):
        assert numpy.fabs(aA.actionsFreqsAngles(1.1,0.1,1.1,0.1,0.2,0.)[ii]-aAnu.actionsFreqsAngles(1.1,0.1,1.1,0.1,0.2,0.)[ii]) < 10.**-8., 'actionAngle function actionsFreqsAngles does not return Quantity with the right value'
    return None

#Test the b estimation
def test_estimateBIsochrone():
    from galpy.potential import IsochronePotential
    from galpy.actionAngle import estimateBIsochrone
    from galpy.orbit import Orbit
    ip= IsochronePotential(normalize=1.,b=1.2)
    o= Orbit([1.1, 0.3, 1.2, 0.2,0.5,2.])
    times= numpy.linspace(0.,100.,1001)
    o.integrate(times,ip)
    bmin, bmed, bmax= estimateBIsochrone(ip,o.R(times),o.z(times))
    assert numpy.fabs(bmed-1.2) < 10.**-15., \
        'Estimated scale parameter b when estimateBIsochrone is applied to an IsochronePotential is wrong'
    return None

#Test the focal delta estimation
def test_estimateDeltaStaeckel():
    from galpy.potential import MWPotential
    from galpy.actionAngle import estimateDeltaStaeckel
    from galpy.orbit import Orbit
    o= Orbit([1.1, 0.05, 1.1, 0.05,0.,2.])
    times= numpy.linspace(0.,100.,1001)
    o.integrate(times,MWPotential)
    delta= estimateDeltaStaeckel(MWPotential,o.R(times),o.z(times))
    assert numpy.fabs(delta-0.71) < 10.**-3., \
        'Estimated focal parameter delta when estimateDeltaStaeckel is applied to the MWPotential is wrong'
    return None

#Test the focal delta estimation
def test_estimateDeltaStaeckel_spherical():
    from galpy.potential import LogarithmicHaloPotential
    from galpy.actionAngle import estimateDeltaStaeckel
    from galpy.orbit import Orbit
    o= Orbit([1.1, 0.05, 1.1, 0.05,0.,2.])
    times= numpy.linspace(0.,100.,1001)
    lp= LogarithmicHaloPotential(normalize=1.,q=1.)
    o.integrate(times,lp)
    delta= estimateDeltaStaeckel(lp,o.R(),o.z())
    assert numpy.fabs(delta) < 10.**-6., \
        'Estimated focal parameter delta when estimateDeltaStaeckel is applied to a spherical potential is wrong'
    delta= estimateDeltaStaeckel(lp,o.R(times),o.z(times))
    assert numpy.fabs(delta) < 10.**-16., \
        'Estimated focal parameter delta when estimateDeltaStaeckel is applied to a spherical potential is wrong'
    return None

# Test that setting up the non-spherical actionAngle routines raises a warning when using MWPotential, see #229
def test_MWPotential_warning_adiabatic():
    # Test that using MWPotential throws a warning, see #229
    from galpy.actionAngle import actionAngleAdiabatic, \
        actionAngleAdiabaticGrid
    from galpy.potential import MWPotential
    with warnings.catch_warnings(record=True) as w:
        if PY2: reset_warning_registry('galpy')
        warnings.simplefilter("always",galpyWarning)
        aAA= actionAngleAdiabatic(pot=MWPotential,gamma=1.)
        # Should raise warning bc of MWPotential, might raise others
        raisedWarning= False
        for wa in w:
            raisedWarning= (str(wa.message) == "Use of MWPotential as a Milky-Way-like potential is deprecated; galpy.potential.MWPotential2014, a potential fit to a large variety of dynamical constraints (see Bovy 2015), is the preferred Milky-Way-like potential in galpy")
            if raisedWarning: break
        assert raisedWarning, "actionAngleAdiabatic with MWPotential should have thrown a warning, but didn't"
    #Grid
    with warnings.catch_warnings(record=True) as w:
        warnings.simplefilter("always",galpyWarning)
        aAA= actionAngleAdiabaticGrid(pot=MWPotential,gamma=1.,nEz=5,nEr=5,
                                      nLz=5,nR=5)
        # Should raise warning bc of MWPotential, might raise others
        raisedWarning= False
        for wa in w:
            raisedWarning= (str(wa.message) == "Use of MWPotential as a Milky-Way-like potential is deprecated; galpy.potential.MWPotential2014, a potential fit to a large variety of dynamical constraints (see Bovy 2015), is the preferred Milky-Way-like potential in galpy")
            if raisedWarning: break
        assert raisedWarning, "actionAngleAdiabaticGrid with MWPotential should have thrown a warning, but didn't"
    return None

def test_MWPotential_warning_staeckel():
    # Test that using MWPotential throws a warning, see #229
    from galpy.actionAngle import actionAngleStaeckel, \
        actionAngleStaeckelGrid
    from galpy.potential import MWPotential
    with warnings.catch_warnings(record=True) as w:
        if PY2: reset_warning_registry('galpy')
        warnings.simplefilter("always",galpyWarning)
        aAA= actionAngleStaeckel(pot=MWPotential,delta=0.5)
        # Should raise warning bc of MWPotential, might raise others
        raisedWarning= False
        for wa in w:
            raisedWarning= (str(wa.message) == "Use of MWPotential as a Milky-Way-like potential is deprecated; galpy.potential.MWPotential2014, a potential fit to a large variety of dynamical constraints (see Bovy 2015), is the preferred Milky-Way-like potential in galpy")
            if raisedWarning: break
        assert raisedWarning, "actionAngleStaeckel with MWPotential should have thrown a warning, but didn't"
    #Grid
    with warnings.catch_warnings(record=True) as w:
        warnings.simplefilter("always",galpyWarning)
        aAA= actionAngleStaeckelGrid(pot=MWPotential,delta=0.5,
                                     nE=5,npsi=5,nLz=5)
        # Should raise warning bc of MWPotential, might raise others
        raisedWarning= False
        for wa in w:
            raisedWarning= (str(wa.message) == "Use of MWPotential as a Milky-Way-like potential is deprecated; galpy.potential.MWPotential2014, a potential fit to a large variety of dynamical constraints (see Bovy 2015), is the preferred Milky-Way-like potential in galpy")
            if raisedWarning: break
        assert raisedWarning, "actionAngleStaeckelGrid with MWPotential should have thrown a warning, but didn't"
    return None

def test_MWPotential_warning_isochroneapprox():
    # Test that using MWPotential throws a warning, see #229
    from galpy.actionAngle import actionAngleIsochroneApprox
    from galpy.potential import MWPotential
    with warnings.catch_warnings(record=True) as w:
        if PY2: reset_warning_registry('galpy')
        warnings.simplefilter("always",galpyWarning)
        aAA= actionAngleIsochroneApprox(pot=MWPotential,b=1.)
        # Should raise warning bc of MWPotential, might raise others
        raisedWarning= False
        for wa in w:
            raisedWarning= (str(wa.message) == "Use of MWPotential as a Milky-Way-like potential is deprecated; galpy.potential.MWPotential2014, a potential fit to a large variety of dynamical constraints (see Bovy 2015), is the preferred Milky-Way-like potential in galpy")
            if raisedWarning: break
        assert raisedWarning, "actionAngleIsochroneApprox with MWPotential should have thrown a warning, but didn't"
    return None

# Test of the fix to issue 361
def test_actionAngleAdiabatic_issue361():
    from galpy.potential import MWPotential2014
    from galpy import actionAngle
    aA_adi = actionAngle.actionAngleAdiabatic(pot=MWPotential2014, c=True) 
    R = 8.7007/8.
    vT = 188.5/220.
    jr_good,_,_= aA_adi(R, -0.1/220., vT, 0, 0)
    jr_bad,_,_= aA_adi(R, -0.09/220., vT, 0, 0)
    assert numpy.fabs(jr_good-jr_bad) < 1e-6, 'Nearby JR for orbit near apocenter disagree too much, likely because one completely fails: Jr_good = {}, Jr_bad = {}'.format(jr_good,jr_bad)
    return None

# Test that evaluating actionAngle with multi-dimensional orbit doesn't work
def test_actionAngle_orbitInput_multid_error():
    from galpy.potential import MWPotential2014
    from galpy.orbit import Orbit
    from galpy.actionAngle import actionAngleStaeckel
    orbits= Orbit(numpy.array([[[1.,0.1,1.1,-0.1,-0.2,0.],
                                [1.,0.2,1.2,0.,-0.1,1.]],
                               [[1.,-0.2,0.9,0.2,0.2,2.],
                                [1.2,-0.4,1.1,-0.1,0.,-2.]],
                               [[1., 0.2,0.9,0.3,-0.2,0.1],
                                [1.2, 0.4,1.1,-0.2,0.05,4.]]]))
    aAS= actionAngleStaeckel(pot=MWPotential2014,delta=0.45,c=True)
    with pytest.raises(RuntimeError) as excinfo:
        aAS(orbits)
        pytest.fail('Evaluating actionAngle methods with Orbit instances with multi-dimensional shapes is not support')
    return None

#Test that the actions are conserved along an orbit
def check_actionAngle_conserved_actions(aA,obs,pot,toljr,toljp,toljz,
                                        ntimes=1001,fixed_quad=False,
                                        inclphi=False):
    times= numpy.linspace(0.,100.,ntimes)
    obs.integrate(times,pot,method='dopr54_c')
    if fixed_quad and inclphi:
        js= aA(obs.R(times),obs.vR(times),obs.vT(times),obs.z(times),
               obs.vz(times),obs.phi(times),fixed_quad=True)
    elif fixed_quad and not inclphi:
        js= aA(obs.R(times),obs.vR(times),obs.vT(times),obs.z(times),
               obs.vz(times),fixed_quad=True)
    elif inclphi:
        js= aA(obs.R(times),obs.vR(times),obs.vT(times),obs.z(times),
               obs.vz(times),obs.phi(times))
    else:
        # Test Orbit with multiple objects case, but calling
        js= aA(obs(times))
    maxdj= numpy.amax(numpy.fabs((js-numpy.tile(numpy.mean(js,axis=1),(len(times),1)).T)),axis=1)/numpy.mean(js,axis=1)
    assert maxdj[0] < 10.**toljr, 'Jr conservation fails at %g%%' % (100.*maxdj[0])
    assert maxdj[1] < 10.**toljp, 'Lz conservation fails at %g%%' % (100.*maxdj[1])
    assert maxdj[2] < 10.**toljz, 'Jz conservation fails at %g%%' % (100.*maxdj[2])
    return None

#Test that the angles increase linearly
def check_actionAngle_linear_angles(aA,obs,pot,
                                    tolinitar,tolinitap,tolinitaz,
                                    tolor,tolop,toloz,
                                    toldar,toldap,toldaz,
                                    maxt=100.,ntimes=1001,separate_times=False,
                                    fixed_quad=False,
                                    u0=None):
    from galpy.actionAngle import dePeriod
    times= numpy.linspace(0.,maxt,ntimes)
    obs.integrate(times,pot,method='dopr54_c')
    if fixed_quad:
        acfs_init= aA.actionsFreqsAngles(obs,fixed_quad=True) #to check the init. angles
        acfs= aA.actionsFreqsAngles(obs.R(times),obs.vR(times),obs.vT(times),
                                    obs.z(times),obs.vz(times),obs.phi(times),
                                    fixed_quad=True)
    elif not u0 is None:
        acfs_init= aA.actionsFreqsAngles(obs,u0=u0) #to check the init. angles
        acfs= aA.actionsFreqsAngles(obs.R(times),obs.vR(times),obs.vT(times),
                                    obs.z(times),obs.vz(times),obs.phi(times),
                                    u0=(u0+times*0.)) #array
    else:
        acfs_init= aA.actionsFreqsAngles(obs()) #to check the init. angles
        if separate_times:
            acfs= numpy.array([aA.actionsFreqsAngles(obs.R(t),obs.vR(t),
                                                     obs.vT(t),obs.z(t),
                                                     obs.vz(t),obs.phi(t))
                               for t in times])[:,:,0].T
            acfs= (acfs[0],acfs[1],acfs[2],
                   acfs[3],acfs[4],acfs[5],
                   acfs[6],acfs[7],acfs[8])
        else:
            acfs= aA.actionsFreqsAngles(obs.R(times),obs.vR(times),
                                        obs.vT(times),obs.z(times),
                                        obs.vz(times),obs.phi(times))
    ar= dePeriod(numpy.reshape(acfs[6],(1,len(times)))).flatten()
    ap= dePeriod(numpy.reshape(acfs[7],(1,len(times)))).flatten()
    az= dePeriod(numpy.reshape(acfs[8],(1,len(times)))).flatten()
    # Do linear fit to radial angle, check that deviations are small, check 
    # that the slope is the frequency
    linfit= numpy.polyfit(times,ar,1)
    assert numpy.fabs((linfit[1]-acfs_init[6])/acfs_init[6]) < 10.**tolinitar, \
        'Radial angle obtained by fitting linear trend to the orbit does not agree with the initially-calculated angle by %g%%' % (100.*numpy.fabs((linfit[1]-acfs_init[6])/acfs_init[6]))
    assert numpy.fabs(linfit[0]-acfs_init[3]) < 10.**tolor, \
        'Radial frequency obtained by fitting linear trend to the orbit does not agree with the initially-calculated frequency by %g%%' % (100.*numpy.fabs((linfit[0]-acfs_init[3])/acfs_init[3]))
    devs= (ar-linfit[0]*times-linfit[1])
    maxdev= numpy.amax(numpy.fabs(devs))
    assert maxdev < 10.**toldar, 'Maximum deviation from linear trend in the radial angles is %g' % maxdev
    # Do linear fit to azimuthal angle, check that deviations are small, check 
    # that the slope is the frequency
    linfit= numpy.polyfit(times,ap,1)
    assert numpy.fabs((linfit[1]-acfs_init[7])/acfs_init[7]) < 10.**tolinitap, \
        'Azimuthal angle obtained by fitting linear trend to the orbit does not agree with the initially-calculated angle by %g%%' % (100.*numpy.fabs((linfit[1]-acfs_init[7])/acfs_init[7]))
    assert numpy.fabs(linfit[0]-acfs_init[4]) < 10.**tolop, \
        'Azimuthal frequency obtained by fitting linear trend to the orbit does not agree with the initially-calculated frequency by %g%%' % (100.*numpy.fabs((linfit[0]-acfs_init[4])/acfs_init[4]))
    devs= (ap-linfit[0]*times-linfit[1])
    maxdev= numpy.amax(numpy.fabs(devs))
    assert maxdev < 10.**toldap, 'Maximum deviation from linear trend in the azimuthal angle is %g' % maxdev
    # Do linear fit to vertical angle, check that deviations are small, check 
    # that the slope is the frequency
    linfit= numpy.polyfit(times,az,1)
    assert numpy.fabs((linfit[1]-acfs_init[8])/acfs_init[8]) < 10.**tolinitaz, \
        'Vertical angle obtained by fitting linear trend to the orbit does not agree with the initially-calculated angle by %g%%' % (100.*numpy.fabs((linfit[1]-acfs_init[8])/acfs_init[8]))
    assert numpy.fabs(linfit[0]-acfs_init[5]) < 10.**toloz, \
        'Vertical frequency obtained by fitting linear trend to the orbit does not agree with the initially-calculated frequency by %g%%' % (100.*numpy.fabs((linfit[0]-acfs_init[5])/acfs_init[5]))
    devs= (az-linfit[0]*times-linfit[1])
    maxdev= numpy.amax(numpy.fabs(devs))
    assert maxdev < 10.**toldaz, 'Maximum deviation from linear trend in the vertical angles is %g' % maxdev
    return None

#Test that the ecc, zmax, rperi, rap are conserved along an orbit
def check_actionAngle_conserved_EccZmaxRperiRap(aA,obs,pot,tole,tolzmax,
                                                tolrperi,tolrap,
                                                ntimes=1001,inclphi=False):
    times= numpy.linspace(0.,100.,ntimes)
    obs.integrate(times,pot,method='dopr54_c')
    if inclphi:
        es,zmaxs,rperis,raps= aA.EccZmaxRperiRap(\
            obs.R(times),obs.vR(times),obs.vT(times),obs.z(times),
            obs.vz(times),obs.phi(times))
    else:
        es,zmaxs,rperis,raps= aA.EccZmaxRperiRap(\
            obs.R(times),obs.vR(times),obs.vT(times),obs.z(times),
            obs.vz(times))
    assert numpy.amax(numpy.fabs(es/numpy.mean(es)-1)) < 10.**tole, 'Eccentricity conservation fails at %g%%' % (100.*numpy.amax(numpy.fabs(es/numpy.mean(es)-1)))
    assert numpy.amax(numpy.fabs(zmaxs/numpy.mean(zmaxs)-1)) < 10.**tolzmax, 'Zmax conservation fails at %g%%' % (100.*numpy.amax(numpy.fabs(zmaxs/numpy.mean(zmaxs)-1)))
    assert numpy.amax(numpy.fabs(rperis/numpy.mean(rperis)-1)) < 10.**tolrperi, 'Rperi conservation fails at %g%%' % (100.*numpy.amax(numpy.fabs(rperis/numpy.mean(rperis)-1)))
    assert numpy.amax(numpy.fabs(raps/numpy.mean(raps)-1)) < 10.**tolrap, 'Rap conservation fails at %g%%' % (100.*numpy.amax(numpy.fabs(raps/numpy.mean(raps)-1)))
    return None

# Python 2 bug: setting simplefilter to 'always' still does not display 
# warnings that were already displayed using 'once' or 'default', so some
# warnings tests fail; need to reset the registry
# Has become an issue at pytest 3.8.0, which seems to have changed the scope of
# filterwarnings (global one at the start is ignored)
def reset_warning_registry(pattern=".*"):
    "clear warning registry for all match modules"
    import re
    import sys
    key = "__warningregistry__"
    for mod in sys.modules.values():
        if hasattr(mod, key) and re.match(pattern, mod.__name__):
            getattr(mod, key).clear()
<|MERGE_RESOLUTION|>--- conflicted
+++ resolved
@@ -402,7 +402,6 @@
                                         fixed_quad=True)
     return None
   
-<<<<<<< HEAD
 #Test that the angles of an actionAngleSpherical increase linearly for an
 #orbit in the mid-plane (non-inclined; has potential issues, because the 
 #the ascending node is not well defined)
@@ -451,7 +450,6 @@
                                         ntimes=501) #need fine sampling for de-period
     return None
   
-=======
 #Test the conservation of ecc, zmax, rperi, rap of an actionAngleSpherical
 def test_actionAngleSpherical_conserved_EccZmaxRperiRap_ecc():
     from galpy.potential import NFWPotential
@@ -465,7 +463,6 @@
                                                 inclphi=True)
     return None
 
->>>>>>> e614239d
 #Test the actionAngleSpherical against an isochrone potential: actions
 def test_actionAngleSpherical_otherIsochrone_actions():
     from galpy.potential import IsochronePotential
