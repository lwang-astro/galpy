from __future__ import print_function, division
import functools
import nose
from nose.tools import raises
import numpy
from scipy import interpolate, integrate
from galpy.util import bovy_coords
sdf_bovy14= None #so we can set this up and then use in other tests
sdft_bovy14= None #so we can set this up and then use in other tests, trailing

# Decorator for expected failure
def expected_failure(test):
    @functools.wraps(test)
    def inner(*args, **kwargs):
        try:
            test(*args, **kwargs)
        except Exception:
            raise nose.SkipTest
        else:
            raise AssertionError('Test is expected to fail, but passed instead')
    return inner

def test_progenitor_coordtransformparams():
    #Test related to #189: test that the streamdf setup throws a warning when the given coordinate transformation parameters differ from those of the given progenitor orbit
    from galpy.df import streamdf
    from galpy.orbit import Orbit
    from galpy.potential import LogarithmicHaloPotential
    from galpy.actionAngle import actionAngleIsochroneApprox
    from galpy.util import bovy_conversion #for unit conversions
    from galpy.util import galpyWarning
    lp= LogarithmicHaloPotential(normalize=1.,q=0.9)
    #odeint to make sure that the C integration warning isn't thrown
    aAI= actionAngleIsochroneApprox(pot=lp,b=0.8,integrate_method='odeint')
    obs= Orbit([1.56148083,0.35081535,-1.15481504,
                0.88719443,-0.47713334,0.12019596],
               ro=8.5,vo=235.,zo=0.1,solarmotion=[0.,-10.,0.])
    sigv= 0.365 #km/s
    #Turn warnings into errors to test for them
    import warnings
    with warnings.catch_warnings(record=True) as w:
        warnings.simplefilter("always",galpyWarning)
        #Test w/ diff Rnorm
        sdf_bovy14= streamdf(sigv/220.,progenitor=obs,pot=lp,aA=aAI,
                             leading=True,
                             nTrackChunks=11,
                             tdisrupt=4.5/bovy_conversion.time_in_Gyr(220.,8.),
                             nosetup=True, #won't look at track
                             Rnorm=10.)
        # Should raise warning bc of Rnorm, might raise others
        raisedWarning= False
        for wa in w:
            raisedWarning= (str(wa.message) == "Warning: progenitor's ro does not agree with streamdf's ro and R0; this may have unexpected consequences when projecting into observables")
            if raisedWarning: break
        assert raisedWarning, "streamdf setup does not raise warning when progenitor's  ro is different from ro"
    #Test w/ diff R0
    with warnings.catch_warnings(record=True) as w:
        warnings.simplefilter("always",galpyWarning)
        sdf_bovy14= streamdf(sigv/220.,progenitor=obs,pot=lp,aA=aAI,
                             leading=True,
                             nTrackChunks=11,
                             tdisrupt=4.5/bovy_conversion.time_in_Gyr(220.,8.),
                             nosetup=True, #won't look at track
                             R0=10.)
        # Should raise warning bc of R0, might raise others
        raisedWarning= False
        for wa in w:
            raisedWarning= (str(wa.message) == "Warning: progenitor's ro does not agree with streamdf's ro and R0; this may have unexpected consequences when projecting into observables")
            if raisedWarning: break
        assert raisedWarning, "streamdf setup does not raise warning when progenitor's  ro is different from R0"
    #Test w/ diff Vnorm
    with warnings.catch_warnings(record=True) as w:
        warnings.simplefilter("always",galpyWarning)
        sdf_bovy14= streamdf(sigv/220.,progenitor=obs,pot=lp,aA=aAI,
                             leading=True,
                             nTrackChunks=11,
                             tdisrupt=4.5/bovy_conversion.time_in_Gyr(220.,8.),
                             nosetup=True, #won't look at track
                             Rnorm=8.5,R0=8.5,Vnorm=220.)
        # Should raise warning bc of Vnorm, might raise others
        raisedWarning= False
        for wa in w:
            raisedWarning= (str(wa.message) == "Warning: progenitor's vo does not agree with streamdf's vo; this may have unexpected consequences when projecting into observables")
            if raisedWarning: break
        assert raisedWarning, "streamdf setup does not raise warning when progenitor's  vo is different from vo"
    #Test w/ diff zo
    with warnings.catch_warnings(record=True) as w:
        warnings.simplefilter("always",galpyWarning)
        sdf_bovy14= streamdf(sigv/220.,progenitor=obs,pot=lp,aA=aAI,
                             leading=True,
                             nTrackChunks=11,
                             tdisrupt=4.5/bovy_conversion.time_in_Gyr(220.,8.),
                             nosetup=True, #won't look at track
                             Rnorm=8.5,R0=8.5,Vnorm=235.,Zsun=0.025)
        # Should raise warning bc of zo, might raise others
        raisedWarning= False
        for wa in w:
            raisedWarning= (str(wa.message) == "Warning: progenitor's zo does not agree with streamdf's Zsun; this may have unexpected consequences when projecting into observables")
            if raisedWarning: break
        assert raisedWarning, "streamdf setup does not raise warning when progenitor's  zo is different from Zsun"
    #Test w/ diff vsun
    with warnings.catch_warnings(record=True) as w:
        warnings.simplefilter("always",galpyWarning)
        sdf_bovy14= streamdf(sigv/220.,progenitor=obs,pot=lp,aA=aAI,
                             leading=True,
                             nTrackChunks=11,
                             tdisrupt=4.5/bovy_conversion.time_in_Gyr(220.,8.),
                             nosetup=True, #won't look at track
                             Rnorm=8.5,R0=8.5,Vnorm=235.,Zsun=0.1,
                             vsun=[0.,220.,0.])
        # Should raise warning bc of vsun, might raise others
        raisedWarning= False
        for wa in w:
            raisedWarning= (str(wa.message) == "Warning: progenitor's solarmotion does not agree with streamdf's vsun (after accounting for vo); this may have unexpected consequences when projecting into observables")
            if raisedWarning: break
        assert raisedWarning, "streamdf setup does not raise warning when progenitor's  solarmotion is different from vsun"
    return None

#Exact setup from Bovy (2014); should reproduce those results (which have been
# sanity checked
def test_bovy14_setup():
    #Imports
    from galpy.df import streamdf
    from galpy.orbit import Orbit
    from galpy.potential import LogarithmicHaloPotential
    from galpy.actionAngle import actionAngleIsochroneApprox
    from galpy.util import bovy_conversion #for unit conversions
    lp= LogarithmicHaloPotential(normalize=1.,q=0.9)
    aAI= actionAngleIsochroneApprox(pot=lp,b=0.8)
    obs= Orbit([1.56148083,0.35081535,-1.15481504,
                0.88719443,-0.47713334,0.12019596])
    sigv= 0.365 #km/s
    # For custom_transform
    theta,dec_ngp,ra_ngp= bovy_coords.get_epoch_angles(2000.)
    T= numpy.dot(numpy.array([[numpy.cos(ra_ngp),-numpy.sin(ra_ngp),0.],
                              [numpy.sin(ra_ngp),numpy.cos(ra_ngp),0.],
                              [0.,0.,1.]]),
                 numpy.dot(numpy.array([[-numpy.sin(dec_ngp),0.,
                                          numpy.cos(dec_ngp)],
                                        [0.,1.,0.],
                                        [numpy.cos(dec_ngp),0.,
                                         numpy.sin(dec_ngp)]]),
                           numpy.array([[numpy.cos(theta),numpy.sin(theta),0.],
                                        [numpy.sin(theta),-numpy.cos(theta),0.],
                                        [0.,0.,1.]]))).T
    global sdf_bovy14
    sdf_bovy14= streamdf(sigv/220.,progenitor=obs,pot=lp,aA=aAI,
                         leading=True,
                         nTrackChunks=11,
                         tdisrupt=4.5/bovy_conversion.time_in_Gyr(220.,8.),
                         custom_transform=T)
    assert not sdf_bovy14 is None, 'bovy14 streamdf setup did not work'
    return None

def test_bovy14_freqratio():
    #Test the frequency ratio
    assert (sdf_bovy14.freqEigvalRatio()-30.)**2. < 10.**0., 'streamdf model from Bovy (2014) does not give a frequency ratio of about 30'
    assert (sdf_bovy14.freqEigvalRatio(isotropic=True)-34.)**2. < 10.**0., 'streamdf model from Bovy (2014) does not give an isotropic frequency ratio of about 34'
    return None

def test_bovy14_misalignment():
    #Test the misalignment
    assert (sdf_bovy14.misalignment()+0.5)**2. <10.**-2., 'streamdf model from Bovy (2014) does not give a misalighment of about -0.5 degree'
    assert (sdf_bovy14.misalignment(isotropic=True)-1.3)**2. <10.**-2., 'streamdf model from Bovy (2014) does not give an isotropic misalighment of about 1.3 degree'
    return None

def test_bovy14_track_prog_diff():
    #Test that the stream and the progenitor are close together, for both leading and trailing
    check_track_prog_diff(sdf_bovy14,'R','Z',0.1)
    check_track_prog_diff(sdf_bovy14,'R','Z',0.8,phys=True) #do 1 with phys
    check_track_prog_diff(sdf_bovy14,'R','X',0.1)
    check_track_prog_diff(sdf_bovy14,'R','Y',0.1)
    check_track_prog_diff(sdf_bovy14,'R','vZ',0.03)
    check_track_prog_diff(sdf_bovy14,'R','vZ',6.6,phys=True) #do 1 with phys
    check_track_prog_diff(sdf_bovy14,'R','vX',0.05)
    check_track_prog_diff(sdf_bovy14,'R','vY',0.05)
    check_track_prog_diff(sdf_bovy14,'R','vT',0.05)
    check_track_prog_diff(sdf_bovy14,'R','vR',0.05)
    check_track_prog_diff(sdf_bovy14,'ll','bb',0.3)
    check_track_prog_diff(sdf_bovy14,'ll','dist',0.5)
    check_track_prog_diff(sdf_bovy14,'ll','vlos',4.)
    check_track_prog_diff(sdf_bovy14,'ll','pmll',0.3)
    check_track_prog_diff(sdf_bovy14,'ll','pmbb',0.25)
    return None

def test_bovy14_track_spread():
    #Test that the spreads are small
    check_track_spread(sdf_bovy14,'R','Z',0.01,0.005)
    check_track_spread(sdf_bovy14,'R','Z',0.08,0.04,phys=True) #do 1 with phys
    check_track_spread(sdf_bovy14,'R','Z',0.01,0.005,interp=False) #do 1 with interp
    check_track_spread(sdf_bovy14,'X','Y',0.01,0.005)
    check_track_spread(sdf_bovy14,'X','Y',0.08,0.04,phys=True) #do 1 with phys
    check_track_spread(sdf_bovy14,'R','phi',0.01,0.005)
    check_track_spread(sdf_bovy14,'vR','vT',0.005,0.005)
    check_track_spread(sdf_bovy14,'vR','vT',1.1,1.1,phys=True) #do 1 with phys
    check_track_spread(sdf_bovy14,'vR','vZ',0.005,0.005)
    check_track_spread(sdf_bovy14,'vX','vY',0.005,0.005)
    delattr(sdf_bovy14,'_allErrCovs') #to test that this is re-generated
    check_track_spread(sdf_bovy14,'ll','bb',0.5,0.5)
    check_track_spread(sdf_bovy14,'dist','vlos',0.5,5.)
    check_track_spread(sdf_bovy14,'pmll','pmbb',0.5,0.5)
    #These should all exist, so return None
    assert sdf_bovy14._interpolate_stream_track() is None, '_interpolate_stream_track does not return None, even though it should be set up'
    assert sdf_bovy14._interpolate_stream_track_aA() is None, '_interpolate_stream_track_aA does not return None, even though it should be set up'
    delattr(sdf_bovy14,'_interpolatedObsTrackAA')
    delattr(sdf_bovy14,'_interpolatedThetasTrack')
    #Re-build
    assert sdf_bovy14._interpolate_stream_track_aA() is None, 'Re-building interpolated AA track does not return None'
    return None

def test_closest_trackpoint():
    #Check that we can find the closest trackpoint properly
    check_closest_trackpoint(sdf_bovy14,50)
    check_closest_trackpoint(sdf_bovy14,230,usev=True)
    check_closest_trackpoint(sdf_bovy14,330,usev=True,xy=False)
    check_closest_trackpoint(sdf_bovy14,40,xy=False)
    check_closest_trackpoint(sdf_bovy14,4,interp=False)
    check_closest_trackpoint(sdf_bovy14,6,interp=False,usev=True,xy=False)
    return None

def test_closest_trackpointLB():
    #Check that we can find the closest trackpoint properly in LB
    check_closest_trackpointLB(sdf_bovy14,50)
    check_closest_trackpointLB(sdf_bovy14,230,usev=True)
    check_closest_trackpointLB(sdf_bovy14,4,interp=False)
    check_closest_trackpointLB(sdf_bovy14,8,interp=False,usev=True)
    check_closest_trackpointLB(sdf_bovy14,-1,interp=False,usev=False)
    check_closest_trackpointLB(sdf_bovy14,-2,interp=False,usev=True)
    check_closest_trackpointLB(sdf_bovy14,-3,interp=False,usev=True)
    return None
    
def test_closest_trackpointaA():
    #Check that we can find the closest trackpoint properly in AA
    check_closest_trackpointaA(sdf_bovy14,50)
    check_closest_trackpointaA(sdf_bovy14,4,interp=False)
    return None

def test_pOparapar():
    #Test that integrating pOparapar gives density_par
    dens_frompOpar_close=\
        integrate.quad(lambda x: sdf_bovy14.pOparapar(x,0.1),
                       sdf_bovy14._meandO\
                           -4.*numpy.sqrt(sdf_bovy14._sortedSigOEig[2]),
                       sdf_bovy14._meandO\
                           +4.*numpy.sqrt(sdf_bovy14._sortedSigOEig[2]))[0]
    dens_fromOpar_half=\
        integrate.quad(lambda x: sdf_bovy14.pOparapar(x,1.1),
                       sdf_bovy14._meandO\
                           -4.*numpy.sqrt(sdf_bovy14._sortedSigOEig[2]),
                       sdf_bovy14._meandO\
                           +4.*numpy.sqrt(sdf_bovy14._sortedSigOEig[2]))[0]
    assert numpy.fabs(dens_fromOpar_half/dens_frompOpar_close-sdf_bovy14.density_par(1.1)) < 10.**-4., 'density from integrating pOparapar not equal to that from density_par for Bovy14 stream'
    return None

@raises(ValueError)
def test_density_par_valueerror():
    # Test that the code throws a ValueError if coord is not understood
    sdf_bovy14.density_par(0.1,coord='xi')
    return None

def test_density_par():
    #Test that the density is close to 1 close to the progenitor and close to zero far from the progenitor
    assert numpy.fabs(sdf_bovy14.density_par(0.1)-1.) < 10.**-2., 'density near progenitor not close to 1 for Bovy14 stream'
    assert numpy.fabs(sdf_bovy14.density_par(0.5)-1.) < 10.**-2., 'density near progenitor not close to 1 for Bovy14 stream'
    assert numpy.fabs(sdf_bovy14.density_par(1.8)-0.) < 10.**-2., 'density far progenitor not close to 0 for Bovy14 stream'
    return None

def test_density_phi():
    #Test that the density in phi is correctly computed, by doing this by hand
    def dens_phi(apar):
        dapar= 10.**-9.
        X,Y,Z= sdf_bovy14._interpTrackX(apar), sdf_bovy14._interpTrackY(apar),\
            sdf_bovy14._interpTrackZ(apar)
        R,phi,z= bovy_coords.rect_to_cyl(X,Y,Z)
        dX,dY,dZ= sdf_bovy14._interpTrackX(apar+dapar),\
            sdf_bovy14._interpTrackY(apar+dapar),\
            sdf_bovy14._interpTrackZ(apar+dapar)
        dR,dphi,dz= bovy_coords.rect_to_cyl(dX,dY,dZ)
        jac= numpy.fabs((dphi-phi)/dapar)
        return sdf_bovy14.density_par(apar)/jac
    apar= 0.1
    assert numpy.fabs(dens_phi(apar)/sdf_bovy14.density_par(apar,coord='phi')-1.) < 10.**-2., \
    'density near progenitor in phi is incorrect'
    apar= 0.5
    assert numpy.fabs(dens_phi(apar)/sdf_bovy14.density_par(apar,coord='phi')-1.) < 10.**-2., \
    'density near progenitor in phi is incorrect'
    apar= 1.8
    assert numpy.fabs(dens_phi(apar)/sdf_bovy14.density_par(apar,coord='phi')-1.) < 10.**-2., \
    'density far from progenitor in phi is incorrect'
    return None

def test_density_ll_and_customra():
    #Test that the density in ll is correctly computed, by doing this by hand
    # custom should be the same for this setup (see above)
    def dens_ll(apar):
        dapar= 10.**-9.
        X,Y,Z= sdf_bovy14._interpTrackX(apar)*sdf_bovy14._ro, \
            sdf_bovy14._interpTrackY(apar)*sdf_bovy14._ro,\
            sdf_bovy14._interpTrackZ(apar)*sdf_bovy14._ro
        X,Y,Z= bovy_coords.galcenrect_to_XYZ(X,Y,Z,
                                           Xsun=sdf_bovy14._R0,
                                           Zsun=sdf_bovy14._Zsun)
        l,b,d= bovy_coords.XYZ_to_lbd(X,Y,Z,degree=True)
        dX,dY,dZ= sdf_bovy14._interpTrackX(apar+dapar)*sdf_bovy14._ro,\
            sdf_bovy14._interpTrackY(apar+dapar)*sdf_bovy14._ro,\
            sdf_bovy14._interpTrackZ(apar+dapar)*sdf_bovy14._ro
        dX,dY,dZ= bovy_coords.galcenrect_to_XYZ(dX,dY,dZ,
                                                Xsun=sdf_bovy14._R0,
                                                Zsun=sdf_bovy14._Zsun)
        dl,db,dd= bovy_coords.XYZ_to_lbd(dX,dY,dZ,degree=True)
        jac= numpy.fabs((dl-l)/dapar)
        return sdf_bovy14.density_par(apar)/jac
    apar= 0.1
    assert numpy.fabs(dens_ll(apar)/sdf_bovy14.density_par(apar,coord='ll')-1.) < 10.**-2., \
    'density near progenitor in ll is incorrect'
    assert numpy.fabs(dens_ll(apar)/sdf_bovy14.density_par(apar,coord='customra')-1.) < 10.**-2., \
    'density near progenitor in ll is incorrect'
    apar= 0.5
    assert numpy.fabs(dens_ll(apar)/sdf_bovy14.density_par(apar,coord='ll')-1.) < 10.**-2., \
    'density near progenitor in ll is incorrect'
    assert numpy.fabs(dens_ll(apar)/sdf_bovy14.density_par(apar,coord='customra')-1.) < 10.**-2., \
    'density near progenitor in ll is incorrect'
    apar= 1.8
    assert numpy.fabs(dens_ll(apar)/sdf_bovy14.density_par(apar,coord='ll')-1.) < 10.**-2., \
    'density far from progenitor in ll is incorrect'
    assert numpy.fabs(dens_ll(apar)/sdf_bovy14.density_par(apar,coord='customra')-1.) < 10.**-2., \
    'density far from progenitor in ll is incorrect'
    return None

def test_density_ra():
    #Test that the density in ra is correctly computed, by doing this by hand
    def dens_ra(apar):
        dapar= 10.**-9.
        X,Y,Z= sdf_bovy14._interpTrackX(apar)*sdf_bovy14._ro, \
            sdf_bovy14._interpTrackY(apar)*sdf_bovy14._ro,\
            sdf_bovy14._interpTrackZ(apar)*sdf_bovy14._ro
        X,Y,Z= bovy_coords.galcenrect_to_XYZ(X,Y,Z,
                                           Xsun=sdf_bovy14._R0,
                                           Zsun=sdf_bovy14._Zsun)
        l,b,d= bovy_coords.XYZ_to_lbd(X,Y,Z,degree=True)
        ra,dec= bovy_coords.lb_to_radec(l,b,degree=True)
        dX,dY,dZ= sdf_bovy14._interpTrackX(apar+dapar)*sdf_bovy14._ro,\
            sdf_bovy14._interpTrackY(apar+dapar)*sdf_bovy14._ro,\
            sdf_bovy14._interpTrackZ(apar+dapar)*sdf_bovy14._ro
        dX,dY,dZ= bovy_coords.galcenrect_to_XYZ(dX,dY,dZ,
                                                Xsun=sdf_bovy14._R0,
                                                Zsun=sdf_bovy14._Zsun)
        dl,db,dd= bovy_coords.XYZ_to_lbd(dX,dY,dZ,degree=True)
        dra,ddec= bovy_coords.lb_to_radec(dl,db,degree=True)
        jac= numpy.fabs((dra-ra)/dapar)
        return sdf_bovy14.density_par(apar)/jac
    apar= 0.1
    assert numpy.fabs(dens_ra(apar)/sdf_bovy14.density_par(apar,coord='ra')-1.) < 10.**-2., \
    'density near progenitor in ra is incorrect'
    apar= 0.5
    assert numpy.fabs(dens_ra(apar)/sdf_bovy14.density_par(apar,coord='ra')-1.) < 10.**-2., \
    'density near progenitor in ra is incorrect'
    apar= 1.8
    assert numpy.fabs(dens_ra(apar)/sdf_bovy14.density_par(apar,coord='ra')-1.) < 10.**-2., \
    'density far from progenitor in ra is incorrect'
    return None

def test_density_ll_wsampling():
    # Test that the density computed using density_par is correct using a 
    # random sample
    numpy.random.seed(1)
    def ll(apar):
        """Quick function that returns l for a given apar"""
        X,Y,Z= sdf_bovy14._interpTrackX(apar)*sdf_bovy14._ro, \
            sdf_bovy14._interpTrackY(apar)*sdf_bovy14._ro,\
            sdf_bovy14._interpTrackZ(apar)*sdf_bovy14._ro
        X,Y,Z= bovy_coords.galcenrect_to_XYZ(X,Y,Z,
                                             Xsun=sdf_bovy14._R0,
                                             Zsun=sdf_bovy14._Zsun)
        l,b,d= bovy_coords.XYZ_to_lbd(X,Y,Z,degree=True)
        return l   
    LB= sdf_bovy14.sample(n=10000,lb=True)
    apar1, apar2= 0.1, 0.6
    dens1= float(numpy.sum((LB[0] > ll(apar1))*(LB[0] < ll(apar1)+2.)))
    dens2= float(numpy.sum((LB[0] > ll(apar2))*(LB[0] < ll(apar2)+2.)))
    dens1_calc= sdf_bovy14.density_par(apar1,coord='ll')
    dens2_calc= sdf_bovy14.density_par(apar2,coord='ll')
    assert numpy.fabs(dens1/dens2-dens1_calc/dens2_calc) < 0.1, 'density in ll computed using density_par does not agree with density from random sample'
    return None

def test_length():
    # Test that the length is correct according to its definition
    thresh= 0.2
    assert numpy.fabs(sdf_bovy14.density_par(\
            sdf_bovy14.length(threshold=thresh))/sdf_bovy14.density_par(0.1)-thresh) < 10.**-3., 'Stream length does not conform to its definition'
    thresh= 0.05
    assert numpy.fabs(sdf_bovy14.density_par(\
            sdf_bovy14.length(threshold=thresh))/sdf_bovy14.density_par(0.1)-thresh) < 10.**-3., 'Stream length does not conform to its definition'
    return None

@raises(ValueError)
def test_length_valueerror():
    thresh= 0.00001
    assert numpy.fabs(sdf_bovy14.density_par(\
            sdf_bovy14.length(threshold=thresh))/sdf_bovy14.density_par(0.1)-thresh) < 10.**-3., 'Stream length does not conform to its definition'
    return None

def test_length_ang():
    # Test that this is roughly correct
    def dphidapar(apar):
        dapar= 10.**-9.
        X,Y,Z= sdf_bovy14._interpTrackX(apar)*sdf_bovy14._ro, \
            sdf_bovy14._interpTrackY(apar)*sdf_bovy14._ro,\
            sdf_bovy14._interpTrackZ(apar)*sdf_bovy14._ro
        X,Y,Z= bovy_coords.galcenrect_to_XYZ(X,Y,Z,
                                           Xsun=sdf_bovy14._R0,
                                           Zsun=sdf_bovy14._Zsun)
        l,b,d= bovy_coords.XYZ_to_lbd(X,Y,Z,degree=True)
        dX,dY,dZ= sdf_bovy14._interpTrackX(apar+dapar)*sdf_bovy14._ro,\
            sdf_bovy14._interpTrackY(apar+dapar)*sdf_bovy14._ro,\
            sdf_bovy14._interpTrackZ(apar+dapar)*sdf_bovy14._ro
        dX,dY,dZ= bovy_coords.galcenrect_to_XYZ(dX,dY,dZ,
                                                Xsun=sdf_bovy14._R0,
                                                Zsun=sdf_bovy14._Zsun)
        dl,db,dd= bovy_coords.XYZ_to_lbd(dX,dY,dZ,degree=True)
        jac= numpy.fabs((dl-l)/dapar)
        return jac
    thresh= 0.2
    assert numpy.fabs(sdf_bovy14.length(threshold=thresh)*dphidapar(0.3)
                      -sdf_bovy14.length(threshold=thresh,ang=True)) < 10., 'Length in angular coordinates does not conform to rough expectation'
    # Dangerous hack to test case where l decreases along the stream
    sdf_bovy14._interpolatedObsTrackLB[:,:2]*= -1.
    thresh= 0.2
    assert numpy.fabs(sdf_bovy14.length(threshold=thresh)*dphidapar(0.3)
                      -sdf_bovy14.length(threshold=thresh,ang=True)) < 10., 'Length in angular coordinates does not conform to rough expectation'
    # Go back
    sdf_bovy14._interpolatedObsTrackLB[:,:2]*= -1.
    return None

def test_length_phys():
    # Test that this is roughly correct
    def dxdapar(apar):
        dapar= 10.**-9.
        X,Y,Z= sdf_bovy14._interpTrackX(apar),\
            sdf_bovy14._interpTrackY(apar),\
            sdf_bovy14._interpTrackZ(apar)
        dX,dY,dZ= sdf_bovy14._interpTrackX(apar+dapar),\
            sdf_bovy14._interpTrackY(apar+dapar),\
            sdf_bovy14._interpTrackZ(apar+dapar)
        jac= numpy.sqrt(((dX-X)/dapar)**2.\
                            +((dY-Y)/dapar)**2.\
                            +((dZ-Z)/dapar)**2.)
        return jac*sdf_bovy14._ro
    thresh= 0.2
    assert numpy.fabs(sdf_bovy14.length(threshold=thresh)*dxdapar(0.3)
                      -sdf_bovy14.length(threshold=thresh,phys=True)) < 1., 'Length in physical coordinates does not conform to rough expectation'
    return None

def test_meanOmega():
    #Test that meanOmega is close to constant and the mean Omega close to the progenitor
    assert numpy.all(numpy.fabs(sdf_bovy14.meanOmega(0.1)-sdf_bovy14._progenitor_Omega) < 10.**-2.), 'meanOmega near progenitor not close to mean Omega for Bovy14 stream'
    assert numpy.all(numpy.fabs(sdf_bovy14.meanOmega(0.5)-sdf_bovy14._progenitor_Omega) < 10.**-2.), 'meanOmega near progenitor not close to mean Omega for Bovy14 stream'
    return None

def test_meanOmega_oned():
    #Test that meanOmega is close to constant and the mean Omega close to the progenitor
    assert numpy.fabs(sdf_bovy14.meanOmega(0.1,oned=True)) < 10.**-2., 'One-dimensional meanOmega near progenitor not close to zero for Bovy14 stream'
    assert numpy.fabs(sdf_bovy14.meanOmega(0.5,oned=True)) < 10.**-2., 'Oned-dimensional meanOmega near progenitor not close to zero for Bovy14 stream'
    return None

def test_sigOmega_constant():
    #Test that sigOmega is close to constant close to the progenitor
    assert numpy.fabs(sdf_bovy14.sigOmega(0.1)-sdf_bovy14.sigOmega(0.5)) < 10.**-4., 'sigOmega near progenitor not close to constant for Bovy14 stream'
    return None

def test_sigOmega_small():
    #Test that sigOmega is smaller than the total spread
    assert sdf_bovy14.sigOmega(0.1) < numpy.sqrt(sdf_bovy14._sortedSigOEig[2]), 'sigOmega near progenitor not smaller than the total Omega spread'
    assert sdf_bovy14.sigOmega(0.5) < numpy.sqrt(sdf_bovy14._sortedSigOEig[2]), 'sigOmega near progenitor not smaller than the total Omega spread'
    assert sdf_bovy14.sigOmega(1.2) < numpy.sqrt(sdf_bovy14._sortedSigOEig[2]), 'sigOmega near progenitor not smaller than the total Omega spread'
    return None

def test_meantdAngle():
    #Test that the mean td for a given angle is close to what's expected
    assert numpy.fabs((sdf_bovy14.meantdAngle(0.1)-0.1/sdf_bovy14._meandO)/sdf_bovy14.meantdAngle(0.1)) < 10.**-1.5, 'mean td close to the progenitor is not dangle/dO'
    assert numpy.fabs((sdf_bovy14.meantdAngle(0.4)-0.4/sdf_bovy14._meandO)/sdf_bovy14.meantdAngle(0.1)) < 10.**-0.9, 'mean td close to the progenitor is not dangle/dO'
    return None

def test_sigtdAngle():
    #Test that the sigma of td for a given angle is small
    assert sdf_bovy14.sigtdAngle(0.1) < 0.2*0.1/sdf_bovy14._meandO, 'sigma of td close to the progenitor is not small'
    assert sdf_bovy14.sigtdAngle(0.5) > 0.2*0.1/sdf_bovy14._meandO, 'sigma of td in the middle of the stream is not large'
    return None

def test_ptdAngle():
    #Test that the probability distribution for p(td|angle) is reasonable
    #at 0.1
    da= 0.1
    expected_max= da/sdf_bovy14._meandO
    assert sdf_bovy14.ptdAngle(expected_max,da) > \
        sdf_bovy14.ptdAngle(2.*expected_max,da), 'ptdAngle does not peak close to where it is expected to peak'
    assert sdf_bovy14.ptdAngle(expected_max,da) > \
        sdf_bovy14.ptdAngle(0.5*expected_max,da), 'ptdAngle does not peak close to where it is expected to peak'
    #at 0.6
    da= 0.6
    expected_max= da/sdf_bovy14._meandO
    assert sdf_bovy14.ptdAngle(expected_max,da) > \
        sdf_bovy14.ptdAngle(2.*expected_max,da), 'ptdAngle does not peak close to where it is expected to peak'
    assert sdf_bovy14.ptdAngle(expected_max,da) > \
        sdf_bovy14.ptdAngle(0.5*expected_max,da), 'ptdAngle does not peak close to where it is expected to peak'
    #Now test that the mean and sigma calculated with a simple Riemann sum agrees with meantdAngle
    da= 0.2
    ts= numpy.linspace(0.,100.,1001)
    pts= numpy.array([sdf_bovy14.ptdAngle(t,da) for t in ts])
    assert numpy.fabs((numpy.sum(ts*pts)/numpy.sum(pts)\
                           -sdf_bovy14.meantdAngle(da))/sdf_bovy14.meantdAngle(da)) < 10.**-2., 'mean td at angle 0.2 calculated with Riemann sum does not agree with that calculated by meantdAngle'
    assert numpy.fabs((numpy.sqrt(numpy.sum(ts**2.*pts)/numpy.sum(pts)-(numpy.sum(ts*pts)/numpy.sum(pts))**2.)\
                           -sdf_bovy14.sigtdAngle(da))/sdf_bovy14.sigtdAngle(da)) < 10.**-1.5, 'sig td at angle 0.2 calculated with Riemann sum does not agree with that calculated by meantdAngle'
    return None

def test_meanangledAngle():
    #Test that the mean perpendicular angle at a given angle is zero
    da= 0.1
    assert numpy.fabs(sdf_bovy14.meanangledAngle(da,smallest=False)) < 10.**-2, 'mean perpendicular angle not zero'
    assert numpy.fabs(sdf_bovy14.meanangledAngle(da,smallest=True)) < 10.**-2, 'mean perpendicular angle not zero'
    da= 1.1
    assert numpy.fabs(sdf_bovy14.meanangledAngle(da,smallest=False)) < 10.**-2, 'mean perpendicular angle not zero'
    assert numpy.fabs(sdf_bovy14.meanangledAngle(da,smallest=True)) < 10.**-2, 'mean perpendicular angle not zero'
    return None

def test_sigangledAngle():
    #Test that the spread in perpendicular angle is much smaller than 1 (the typical spread in the parallel angle)
    da= 0.1
    assert sdf_bovy14.sigangledAngle(da,assumeZeroMean=True,smallest=False,
                                     simple=False) \
                                     < 1./sdf_bovy14.freqEigvalRatio(), \
                                     'spread in perpendicular angle is not small'
    assert sdf_bovy14.sigangledAngle(da,assumeZeroMean=True,smallest=True,
                                     simple=False) \
                                     < 1./sdf_bovy14.freqEigvalRatio(), \
                                     'spread in perpendicular angle is not small'
    da= 1.1
    assert sdf_bovy14.sigangledAngle(da,assumeZeroMean=True,smallest=False,
                                     simple=False) \
                                     < 1./sdf_bovy14.freqEigvalRatio(), \
                                     'spread in perpendicular angle is not small'
    assert sdf_bovy14.sigangledAngle(da,assumeZeroMean=True,smallest=True,
                                     simple=False) \
                                     < 1./sdf_bovy14.freqEigvalRatio(), \
                                     'spread in perpendicular angle is not small'
    #w/o assuming zeroMean
    da= 0.1
    assert sdf_bovy14.sigangledAngle(da,assumeZeroMean=False,smallest=False,
                                     simple=False) \
                                     < 1./sdf_bovy14.freqEigvalRatio(), \
                                     'spread in perpendicular angle is not small'
    assert sdf_bovy14.sigangledAngle(da,assumeZeroMean=False,smallest=True,
                                     simple=False) \
                                     < 1./sdf_bovy14.freqEigvalRatio(), \
                                     'spread in perpendicular angle is not small'
    #simple estimate
    da= 0.1
    assert sdf_bovy14.sigangledAngle(da,assumeZeroMean=False,smallest=False,
                                     simple=True) \
                                     < 1./sdf_bovy14.freqEigvalRatio(), \
                                     'spread in perpendicular angle is not small'
    assert sdf_bovy14.sigangledAngle(da,assumeZeroMean=False,smallest=True,
                                     simple=True) \
                                     < 1./sdf_bovy14.freqEigvalRatio(), \
                                     'spread in perpendicular angle is not small'
    return None

def test_pangledAngle():
    #Sanity check pangledAngle, does it peak near zero? Does the mean agree with meandAngle, does the sigma agree with sigdAngle?
    da= 0.1
    assert sdf_bovy14.pangledAngle(0.,da,smallest=False) > \
        sdf_bovy14.pangledAngle(0.1,da,smallest=False), 'pangledAngle does not peak near zero'
    assert sdf_bovy14.pangledAngle(0.,da,smallest=False) > \
        sdf_bovy14.pangledAngle(-0.1,da,smallest=False), 'pangledAngle does not peak near zero'
    #also for smallest
    assert sdf_bovy14.pangledAngle(0.,da,smallest=True) > \
        sdf_bovy14.pangledAngle(0.1,da,smallest=False), 'pangledAngle does not peak near zero'
    assert sdf_bovy14.pangledAngle(0.,da,smallest=True) > \
        sdf_bovy14.pangledAngle(-0.1,da,smallest=False), 'pangledAngle does not peak near zero'
    dangles= numpy.linspace(-0.01,0.01,201)
    pdangles= (numpy.array([sdf_bovy14.pangledAngle(pda,da,smallest=False) for pda in dangles])).flatten()               
    assert numpy.fabs(numpy.sum(dangles*pdangles)/numpy.sum(pdangles)) < 10.**-2., 'mean calculated using Riemann sum of pangledAngle does not agree with actual mean'
    acsig= sdf_bovy14.sigangledAngle(da,assumeZeroMean=True,smallest=False,simple=False)
    assert numpy.fabs((numpy.sqrt(numpy.sum(dangles**2.*pdangles)/numpy.sum(pdangles))-acsig)/acsig) < 10.**-2., 'sigma calculated using Riemann sum of pangledAngle does not agree with actual sigma'
    #also for smallest
    pdangles= (numpy.array([sdf_bovy14.pangledAngle(pda,da,smallest=True) for pda in dangles])).flatten()
    assert numpy.fabs(numpy.sum(dangles*pdangles)/numpy.sum(pdangles)) < 10.**-2., 'mean calculated using Riemann sum of pangledAngle does not agree with actual mean'
    acsig= sdf_bovy14.sigangledAngle(da,assumeZeroMean=True,smallest=True,simple=False)
    assert numpy.fabs((numpy.sqrt(numpy.sum(dangles**2.*pdangles)/numpy.sum(pdangles))-acsig)/acsig) < 10.**-1.95, 'sigma calculated using Riemann sum of pangledAngle does not agree with actual sigma'
    return None

def test_bovy14_approxaA_inv():
    #Test that the approximate action-angle conversion near the track works, ie, that the inverse gives the initial point
    #Point on track, interpolated
    RvR= sdf_bovy14._interpolatedObsTrack[22,:]
    check_approxaA_inv(sdf_bovy14,-5.,
                       RvR[0],RvR[1],RvR[2],RvR[3],RvR[4],RvR[5],interp=True)
    #Point on track, not interpolated
    RvR= sdf_bovy14._interpolatedObsTrack[152,:]
    check_approxaA_inv(sdf_bovy14,-3.,
                       RvR[0],RvR[1],RvR[2],RvR[3],RvR[4],RvR[5],interp=False)
    #Point near track, interpolated
    RvR= sdf_bovy14._interpolatedObsTrack[22,:]*(1.+10.**-2.)
    check_approxaA_inv(sdf_bovy14,-2.,
                       RvR[0],RvR[1],RvR[2],RvR[3],RvR[4],RvR[5],interp=True)
    #Point near track, not interpolated
    RvR= sdf_bovy14._interpolatedObsTrack[152,:]*(1.+10.**-2.)
    check_approxaA_inv(sdf_bovy14,-2.,
                       RvR[0],RvR[1],RvR[2],RvR[3],RvR[4],RvR[5],interp=False)
    #Point near end of track, interpolated
    RvR= sdf_bovy14._interpolatedObsTrack[-23,:]
    check_approxaA_inv(sdf_bovy14,-2.,
                       RvR[0],RvR[1],RvR[2],RvR[3],RvR[4],RvR[5],interp=True)
    #Point near end of track, not interpolated
    RvR= sdf_bovy14._interpolatedObsTrack[-23,:]
    check_approxaA_inv(sdf_bovy14,-2.,
                       RvR[0],RvR[1],RvR[2],RvR[3],RvR[4],RvR[5],interp=False)
    #Now find some trackpoints close to where angles wrap, to test that wrapping is covered properly everywhere
    dphi= numpy.roll(sdf_bovy14._interpolatedObsTrack[:,5],-1)-\
        sdf_bovy14._interpolatedObsTrack[:,5]
    indx= dphi < 0.
    RvR= sdf_bovy14._interpolatedObsTrack[indx,:][0,:]*(1.+10.**-2.)
    check_approxaA_inv(sdf_bovy14,-2.,
                       RvR[0],RvR[1],RvR[2],RvR[3],RvR[4],RvR[5],interp=False)
    return None

def test_bovy14_gaussApprox_onemissing():
    #Test the Gaussian approximation
    #First, test near an interpolated point, without using interpolation (non-trivial)
    tol= -3.
    trackp= 110
    XvX= list(sdf_bovy14._interpolatedObsTrackXY[trackp,:].flatten())
    # X
    XvX[0]= None
    meanp, varp= sdf_bovy14.gaussApprox(XvX,interp=False)
    assert numpy.fabs(meanp[0]-sdf_bovy14._interpolatedObsTrackXY[trackp,0]) < 10.**tol, 'gaussApprox along track does not work for X'
    # Y
    XvX= list(sdf_bovy14._interpolatedObsTrackXY[trackp,:].flatten())
    XvX[1]= None
    meanp, varp= sdf_bovy14.gaussApprox(XvX,interp=False)
    assert numpy.fabs(meanp[0]-sdf_bovy14._interpolatedObsTrackXY[trackp,1]) < 10.**tol, 'gaussApprox along track does not work for Y'
    # Z
    XvX= list(sdf_bovy14._interpolatedObsTrackXY[trackp,:].flatten())
    XvX[2]= None
    meanp, varp= sdf_bovy14.gaussApprox(XvX,interp=False)
    assert numpy.fabs(meanp[0]-sdf_bovy14._interpolatedObsTrackXY[trackp,2]) < 10.**tol, 'gaussApprox along track does not work for Z'
    # vX
    XvX= list(sdf_bovy14._interpolatedObsTrackXY[trackp,:].flatten())
    XvX[3]= None
    meanp, varp= sdf_bovy14.gaussApprox(XvX,interp=False)
    assert numpy.fabs(meanp[0]-sdf_bovy14._interpolatedObsTrackXY[trackp,3]) < 10.**tol, 'gaussApprox along track does not work for vX'
    # vY
    XvX= list(sdf_bovy14._interpolatedObsTrackXY[trackp,:].flatten())
    XvX[4]= None
    meanp, varp= sdf_bovy14.gaussApprox(XvX,interp=False)
    assert numpy.fabs(meanp[0]-sdf_bovy14._interpolatedObsTrackXY[trackp,4]) < 10.**tol, 'gaussApprox along track does not work for vY'
    # vZ
    XvX= list(sdf_bovy14._interpolatedObsTrackXY[trackp,:].flatten())
    XvX[5]= None
    meanp, varp= sdf_bovy14.gaussApprox(XvX,interp=False)
    assert numpy.fabs(meanp[0]-sdf_bovy14._interpolatedObsTrackXY[trackp,5]) < 10.**tol, 'gaussApprox along track does not work for vZ'
    return None

def test_bovy14_gaussApprox_threemissing():
    #Test the Gaussian approximation
    #First, test near an interpolated point, without using interpolation (non-trivial)
    tol= -3.
    trackp= 110
    XvX= list(sdf_bovy14._interpolatedObsTrackXY[trackp,:].flatten())
    # X,vX,vY
    XvX[0]= None
    XvX[3]= None
    XvX[4]= None
    meanp, varp= sdf_bovy14.gaussApprox(XvX,interp=False)
    assert numpy.fabs(meanp[0]-sdf_bovy14._interpolatedObsTrackXY[trackp,0]) < 10.**tol, 'gaussApprox along track does not work for X'
    assert numpy.fabs(meanp[1]-sdf_bovy14._interpolatedObsTrackXY[trackp,3]) < 10.**tol, 'gaussApprox along track does not work for vX'
    assert numpy.fabs(meanp[2]-sdf_bovy14._interpolatedObsTrackXY[trackp,4]) < 10.**tol, 'gaussApprox along track does not work for vY'
    # Y,Z,vZ
    XvX= list(sdf_bovy14._interpolatedObsTrackXY[trackp,:].flatten())
    XvX[1]= None
    XvX[2]= None
    XvX[5]= None
    meanp, varp= sdf_bovy14.gaussApprox(XvX,interp=False)
    assert numpy.fabs(meanp[0]-sdf_bovy14._interpolatedObsTrackXY[trackp,1]) < 10.**tol, 'gaussApprox along track does not work for Y'
    assert numpy.fabs(meanp[1]-sdf_bovy14._interpolatedObsTrackXY[trackp,2]) < 10.**tol, 'gaussApprox along track does not work for Z'
    assert numpy.fabs(meanp[2]-sdf_bovy14._interpolatedObsTrackXY[trackp,5]) < 10.**tol, 'gaussApprox along track does not work for vZ'
    return None

def test_bovy14_gaussApprox_fivemissing():
    #Test the Gaussian approximation
    #Test near an interpolation point
    tol= -3.
    trackp= 110
    XvX= list(sdf_bovy14._interpolatedObsTrackXY[trackp,:].flatten())
    # X,Z,vX,vY,vZ
    XvX[0]= None
    XvX[2]= None
    XvX[3]= None
    XvX[4]= None
    XvX[5]= None
    meanp, varp= sdf_bovy14.gaussApprox(XvX,interp=False,cindx=1)
    assert numpy.fabs(meanp[0]-sdf_bovy14._interpolatedObsTrackXY[trackp,0]) < 10.**tol, 'gaussApprox along track does not work for X'
    assert numpy.fabs(meanp[1]-sdf_bovy14._interpolatedObsTrackXY[trackp,2]) < 10.**tol, 'gaussApprox along track does not work for Z'
    assert numpy.fabs(meanp[2]-sdf_bovy14._interpolatedObsTrackXY[trackp,3]) < 10.**tol, 'gaussApprox along track does not work for vX'
    assert numpy.fabs(meanp[3]-sdf_bovy14._interpolatedObsTrackXY[trackp,4]) < 10.**tol, 'gaussApprox along track does not work for vY'
    assert numpy.fabs(meanp[4]-sdf_bovy14._interpolatedObsTrackXY[trackp,5]) < 10.**tol, 'gaussApprox along track does not work for vZ'
    # Y,Z,vX,vY,vZ
    XvX= list(sdf_bovy14._interpolatedObsTrackXY[trackp,:].flatten())
    XvX[1]= None
    XvX[2]= None
    XvX[3]= None
    XvX[4]= None
    XvX[5]= None
    meanp, varp= sdf_bovy14.gaussApprox(XvX,interp=False,cindx=1)
    assert numpy.fabs(meanp[0]-sdf_bovy14._interpolatedObsTrackXY[trackp,1]) < 10.**tol, 'gaussApprox along track does not work for Y'
    assert numpy.fabs(meanp[1]-sdf_bovy14._interpolatedObsTrackXY[trackp,2]) < 10.**tol, 'gaussApprox along track does not work for Z'
    assert numpy.fabs(meanp[2]-sdf_bovy14._interpolatedObsTrackXY[trackp,3]) < 10.**tol, 'gaussApprox along track does not work for vX'
    assert numpy.fabs(meanp[3]-sdf_bovy14._interpolatedObsTrackXY[trackp,4]) < 10.**tol, 'gaussApprox along track does not work for vY'
    assert numpy.fabs(meanp[4]-sdf_bovy14._interpolatedObsTrackXY[trackp,5]) < 10.**tol, 'gaussApprox along track does not work for vZ'
    return None

def test_bovy14_gaussApprox_interp():
    #Tests of Gaussian approximation when using interpolation
    tol= -10.
    trackp= 234
    XvX= list(sdf_bovy14._interpolatedObsTrackXY[trackp,:].flatten())
    XvX[1]= None
    XvX[2]= None
    meanp, varp= sdf_bovy14.gaussApprox(XvX,interp=True)
    assert numpy.fabs(meanp[0]-sdf_bovy14._interpolatedObsTrackXY[trackp,1]) < 10.**tol, 'Gaussian approximation when using interpolation does not work as expected for Y'
    assert numpy.fabs(meanp[1]-sdf_bovy14._interpolatedObsTrackXY[trackp,2]) < 10.**tol, 'Gaussian approximation when using interpolation does not work as expected for Y'
    #also w/ default (which should be interp=True)
    meanp, varp= sdf_bovy14.gaussApprox(XvX)
    assert numpy.fabs(meanp[0]-sdf_bovy14._interpolatedObsTrackXY[trackp,1]) < 10.**tol, 'Gaussian approximation when using interpolation does not work as expected for Y'
    assert numpy.fabs(meanp[1]-sdf_bovy14._interpolatedObsTrackXY[trackp,2]) < 10.**tol, 'Gaussian approximation when using interpolation does not work as expected for Y'
    return None

def test_bovy14_gaussApproxLB_onemissing():
    #Test the Gaussian approximation
    #First, test near an interpolated point, without using interpolation (non-trivial)
    tol= -2.
    trackp= 102
    LB= list(sdf_bovy14._interpolatedObsTrackLB[trackp,:].flatten())
    # l
    LB[0]= None
    meanp, varp= sdf_bovy14.gaussApprox(LB,interp=False,lb=True)
    assert numpy.fabs(meanp[0]-sdf_bovy14._interpolatedObsTrackLB[trackp,0]) < 10.**tol, 'gaussApprox along track does not work for l'
    # b
    LB= list(sdf_bovy14._interpolatedObsTrackLB[trackp,:].flatten())
    LB[1]= None
    meanp, varp= sdf_bovy14.gaussApprox(LB,interp=False,lb=True)
    assert numpy.fabs(meanp[0]-sdf_bovy14._interpolatedObsTrackLB[trackp,1]) < 10.**tol, 'gaussApprox along track does not work for b'
    # d
    LB= list(sdf_bovy14._interpolatedObsTrackLB[trackp,:].flatten())
    LB[2]= None
    meanp, varp= sdf_bovy14.gaussApprox(LB,interp=False,lb=True)
    assert numpy.fabs(meanp[0]-sdf_bovy14._interpolatedObsTrackLB[trackp,2]) < 10.**tol, 'gaussApprox along track does not work for d'
    # vlos
    LB= list(sdf_bovy14._interpolatedObsTrackLB[trackp,:].flatten())
    LB[3]= None
    meanp, varp= sdf_bovy14.gaussApprox(LB,interp=False,lb=True)
    assert numpy.fabs(meanp[0]-sdf_bovy14._interpolatedObsTrackLB[trackp,3]) < 10.**tol, 'gaussApprox along track does not work for vlos'
    # pmll
    LB= list(sdf_bovy14._interpolatedObsTrackLB[trackp,:].flatten())
    LB[4]= None
    meanp, varp= sdf_bovy14.gaussApprox(LB,interp=False,lb=True)
    assert numpy.fabs(meanp[0]-sdf_bovy14._interpolatedObsTrackLB[trackp,4]) < 10.**tol, 'gaussApprox along track does not work for pmll'
    # pmbb
    LB= list(sdf_bovy14._interpolatedObsTrackLB[trackp,:].flatten())
    LB[5]= None
    meanp, varp= sdf_bovy14.gaussApprox(LB,interp=False,lb=True)
    assert numpy.fabs(meanp[0]-sdf_bovy14._interpolatedObsTrackLB[trackp,5]) < 10.**tol, 'gaussApprox along track does not work for pmbb'
    return None

def test_bovy14_gaussApproxLB_threemissing():
    #Test the Gaussian approximation
    #First, test near an interpolated point, without using interpolation (non-trivial)
    tol= -1.8
    trackp= 102
    LB= list(sdf_bovy14._interpolatedObsTrackLB[trackp,:].flatten())
    # l,vlos,pmll
    LB[0]= None
    LB[3]= None
    LB[4]= None
    meanp, varp= sdf_bovy14.gaussApprox(LB,interp=False,lb=True)
    assert numpy.fabs(meanp[0]-sdf_bovy14._interpolatedObsTrackLB[trackp,0]) < 10.**tol, 'gaussApprox along track does not work for l'
    assert numpy.fabs(meanp[1]-sdf_bovy14._interpolatedObsTrackLB[trackp,3]) < 10.**tol, 'gaussApprox along track does not work for vlos'
    assert numpy.fabs(meanp[2]-sdf_bovy14._interpolatedObsTrackLB[trackp,4]) < 10.**tol, 'gaussApprox along track does not work for pmll'
    # b,d,pmbb
    LB= list(sdf_bovy14._interpolatedObsTrackLB[trackp,:].flatten())
    LB[1]= None
    LB[2]= None
    LB[5]= None
    meanp, varp= sdf_bovy14.gaussApprox(LB,interp=False,lb=True)
    assert numpy.fabs(meanp[0]-sdf_bovy14._interpolatedObsTrackLB[trackp,1]) < 10.**tol, 'gaussApprox along track does not work for b'
    assert numpy.fabs(meanp[1]-sdf_bovy14._interpolatedObsTrackLB[trackp,2]) < 10.**tol, 'gaussApprox along track does not work for d'
    assert numpy.fabs(meanp[2]-sdf_bovy14._interpolatedObsTrackLB[trackp,5]) < 10.**tol, 'gaussApprox along track does not work for pmbb'
    return None

def test_bovy14_gaussApproxLB_fivemissing():
    #Test the Gaussian approximation
    #Test near an interpolation point
    tol= -1.98 #vlos just doesn't make -2.
    trackp= 102
    LB= list(sdf_bovy14._interpolatedObsTrackLB[trackp,:].flatten())
    # X,Z,vX,vY,vZ
    LB[0]= None
    LB[2]= None
    LB[3]= None
    LB[4]= None
    LB[5]= None
    meanp, varp= sdf_bovy14.gaussApprox(LB,interp=False,cindx=1,lb=True)
    assert numpy.fabs(meanp[0]-sdf_bovy14._interpolatedObsTrackLB[trackp,0]) < 10.**tol, 'gaussApprox along track does not work for l'
    assert numpy.fabs(meanp[1]-sdf_bovy14._interpolatedObsTrackLB[trackp,2]) < 10.**tol, 'gaussApprox along track does not work for d'
    assert numpy.fabs(meanp[2]-sdf_bovy14._interpolatedObsTrackLB[trackp,3]) < 10.**tol, 'gaussApprox along track does not work for vlos'
    assert numpy.fabs(meanp[3]-sdf_bovy14._interpolatedObsTrackLB[trackp,4]) < 10.**tol, 'gaussApprox along track does not work for pmll'
    assert numpy.fabs(meanp[4]-sdf_bovy14._interpolatedObsTrackLB[trackp,5]) < 10.**tol, 'gaussApprox along track does not work for pmbb'
    # b,d,vlos,pmll,pmbb
    LB= list(sdf_bovy14._interpolatedObsTrackLB[trackp,:].flatten())
    LB[1]= None
    LB[2]= None
    LB[3]= None
    LB[4]= None
    LB[5]= None
    meanp, varp= sdf_bovy14.gaussApprox(LB,interp=False,cindx=1,lb=True)
    assert numpy.fabs(meanp[0]-sdf_bovy14._interpolatedObsTrackLB[trackp,1]) < 10.**tol, 'gaussApprox along track does not work for b'
    assert numpy.fabs(meanp[1]-sdf_bovy14._interpolatedObsTrackLB[trackp,2]) < 10.**tol, 'gaussApprox along track does not work for d'
    assert numpy.fabs(meanp[2]-sdf_bovy14._interpolatedObsTrackLB[trackp,3]) < 10.**tol, 'gaussApprox along track does not work for vlos'
    assert numpy.fabs(meanp[3]-sdf_bovy14._interpolatedObsTrackLB[trackp,4]) < 10.**tol, 'gaussApprox along track does not work for pmll'
    assert numpy.fabs(meanp[4]-sdf_bovy14._interpolatedObsTrackLB[trackp,5]) < 10.**tol, 'gaussApprox along track does not work for pmbb'
    return None

def test_bovy14_gaussApproxLB_interp():
    #Tests of Gaussian approximation when using interpolation
    tol= -10.
    trackp= 234
    LB= list(sdf_bovy14._interpolatedObsTrackLB[trackp,:].flatten())
    LB[1]= None
    LB[2]= None
    meanp, varp= sdf_bovy14.gaussApprox(LB,interp=True,lb=True)
    assert numpy.fabs(meanp[0]-sdf_bovy14._interpolatedObsTrackLB[trackp,1]) < 10.**tol, 'Gaussian approximation when using interpolation does not work as expected for b'
    assert numpy.fabs(meanp[1]-sdf_bovy14._interpolatedObsTrackLB[trackp,2]) < 10.**tol, 'Gaussian approximation when using interpolation does not work as expected for d'
    return None

def test_bovy14_callMargXZ():
    #Example from the tutorial and paper
    meanp, varp= sdf_bovy14.gaussApprox([None,None,2./8.,None,None,None])
    xs= numpy.linspace(-3.*numpy.sqrt(varp[0,0]),3.*numpy.sqrt(varp[0,0]),
                        11)+meanp[0]
    logps= numpy.array([sdf_bovy14.callMarg([x,None,2./8.,None,None,None]) 
                        for x in xs])
    ps= numpy.exp(logps)
    ps/= numpy.sum(ps)*(xs[1]-xs[0])*8.
    #Test that the mean is close to the approximation
    assert numpy.fabs(numpy.sum(xs*ps)/numpy.sum(ps)-meanp[0]) < 10.**-2., 'mean of full PDF calculation does not agree with Gaussian approximation to the level at which this is expected for p(X|Z)'
    assert numpy.fabs(numpy.sqrt(numpy.sum(xs**2.*ps)/numpy.sum(ps)-(numpy.sum(xs*ps)/numpy.sum(ps))**2.)-numpy.sqrt(varp[0,0])) < 10.**-2., 'sigma of full PDF calculation does not agree with Gaussian approximation to the level at which this is expected for p(X|Z)'
    #Test that the mean is close to the approximation, when explicitly setting sigma and ngl
    logps= numpy.array([sdf_bovy14.callMarg([x,None,2./8.,None,None,None],
                                            ngl=6,nsigma=3.1) 
                        for x in xs])
    ps= numpy.exp(logps)
    ps/= numpy.sum(ps)*(xs[1]-xs[0])*8.
    assert numpy.fabs(numpy.sum(xs*ps)/numpy.sum(ps)-meanp[0]) < 10.**-2., 'mean of full PDF calculation does not agree with Gaussian approximation to the level at which this is expected for p(X|Z)'
    assert numpy.fabs(numpy.sqrt(numpy.sum(xs**2.*ps)/numpy.sum(ps)-(numpy.sum(xs*ps)/numpy.sum(ps))**2.)-numpy.sqrt(varp[0,0])) < 10.**-2., 'sigma of full PDF calculation does not agree with Gaussian approximation to the level at which this is expected for p(X|Z)'
    return None

def test_bovy14_callMargDPMLL():
    #p(D|pmll)
    meanp, varp= sdf_bovy14.gaussApprox([None,None,None,None,8.,None],lb=True)
    xs= numpy.linspace(-3.*numpy.sqrt(varp[1,1]),3.*numpy.sqrt(varp[1,1]),
                        11)+meanp[1]
    logps= numpy.array([sdf_bovy14.callMarg([None,x,None,None,8.,None],
                                            lb=True) 
                        for x in xs])
    ps= numpy.exp(logps)
    ps/= numpy.sum(ps)*(xs[1]-xs[0])
    #Test that the mean is close to the approximation
    assert numpy.fabs(numpy.sum(xs*ps)/numpy.sum(ps)-meanp[1]) < 10.**-2., 'mean of full PDF calculation does not agree with Gaussian approximation to the level at which this is expected for p(D|pmll)'
    assert numpy.fabs(numpy.sqrt(numpy.sum(xs**2.*ps)/numpy.sum(ps)-(numpy.sum(xs*ps)/numpy.sum(ps))**2.)-numpy.sqrt(varp[1,1])) < 10.**-1., 'sigma of full PDF calculation does not agree with Gaussian approximation to the level at which this is expected for p(D|pmll)'
    #Test options
    assert numpy.fabs(sdf_bovy14.callMarg([None,meanp[1],None,None,8.,None],
                                          lb=True)-
                      sdf_bovy14.callMarg([None,meanp[1],None,None,8.,None],
                                          lb=True,
                                          ro=sdf_bovy14._ro,
                                          vo=sdf_bovy14._vo,
                                          R0=sdf_bovy14._R0,
                                          Zsun=sdf_bovy14._Zsun,
                                          vsun=sdf_bovy14._vsun)) < 10.**-10., 'callMarg with ro, etc. options set to default does not agree with default'
    cindx= sdf_bovy14.find_closest_trackpointLB(None,meanp[1],None,
                                                None,8.,None,
                                                usev=True)
    assert numpy.fabs(sdf_bovy14.callMarg([None,meanp[1],None,None,8.,None],
                                          lb=True)-
                      sdf_bovy14.callMarg([None,meanp[1],None,None,8.,None],
                                          lb=True,
                                          cindx=cindx,interp=True)) < 10.**10., 'callMarg with cindx set does not agree with it set to default'
    if cindx % 100 > 50: cindx= cindx//100+1
    else: cindx= cindx//100
    assert numpy.fabs(sdf_bovy14.callMarg([None,meanp[1],None,None,8.,None],
                                          lb=True,interp=False)-
                      sdf_bovy14.callMarg([None,meanp[1],None,None,8.,None],
                                          lb=True,interp=False,
                                          cindx=cindx)) < 10.**10., 'callMarg with cindx set does not agree with it set to default'
    #Same w/o interpolation
    return None

def test_callArgs():
    #Tests of _parse_call_args
    from galpy.orbit import Orbit
    #Just checking that different types of inputs give the same result
    trackp= 191
    RvR= sdf_bovy14._interpolatedObsTrack[trackp,:].flatten()
    OA= sdf_bovy14._interpolatedObsTrackAA[trackp,:].flatten()
    #RvR vs. array of OA
    s= numpy.ones(2)
    assert numpy.all(numpy.fabs(sdf_bovy14(RvR[0],RvR[1],RvR[2],RvR[3],RvR[4],RvR[5])\
                          -sdf_bovy14(OA[0]*s,OA[1]*s,OA[2]*s,OA[3]*s,OA[4]*s,OA[5]*s,aAInput=True)) < 10.**-8.), '__call__ w/ R,vR,... and equivalent O,theta,... does not give the same result'
    #RvR vs. OA
    assert numpy.fabs(sdf_bovy14(RvR[0],RvR[1],RvR[2],RvR[3],RvR[4],RvR[5])\
                          -sdf_bovy14(OA[0],OA[1],OA[2],OA[3],OA[4],OA[5],aAInput=True)) < 10.**-8., '__call__ w/ R,vR,... and equivalent O,theta,... does not give the same result'
    #RvR vs. orbit
    assert numpy.fabs(sdf_bovy14(RvR[0],RvR[1],RvR[2],RvR[3],RvR[4],RvR[5])\
                          -sdf_bovy14(Orbit([RvR[0],RvR[1],RvR[2],RvR[3],RvR[4],RvR[5]]))) < 10.**-8., '__call__ w/ R,vR,... and equivalent orbit does not give the same result'
    #RvR vs. list of orbit
    assert numpy.fabs(sdf_bovy14(RvR[0],RvR[1],RvR[2],RvR[3],RvR[4],RvR[5])\
                          -sdf_bovy14([Orbit([RvR[0],RvR[1],RvR[2],RvR[3],RvR[4],RvR[5]])])) < 10.**-8., '__call__ w/ R,vR,... and equivalent list of orbit does not give the same result'
    #RvR w/ and w/o log
    assert numpy.fabs(sdf_bovy14(RvR[0],RvR[1],RvR[2],RvR[3],RvR[4],RvR[5])\
                          -numpy.log(sdf_bovy14(RvR[0],RvR[1],RvR[2],RvR[3],RvR[4],RvR[5],log=False))) < 10.**-8., '__call__ w/ R,vR,... log and not log does not give the same result'
    #RvR w/ explicit interp
    assert numpy.fabs(sdf_bovy14(RvR[0],RvR[1],RvR[2],RvR[3],RvR[4],RvR[5])\
                          -sdf_bovy14(RvR[0],RvR[1],RvR[2],RvR[3],RvR[4],RvR[5],interp=True)) < 10.**-8., '__call__ w/ R,vR,... w/ explicit interp does not give the same result as w/o'
    #RvR w/o phi should raise error
    try:
        sdf_bovy14(RvR[0],RvR[1],RvR[2],RvR[3],RvR[4])
    except IOError: pass
    else: raise AssertionError('__call__ w/o phi does not raise IOError')
    return None

def test_bovy14_sample():
    numpy.random.seed(1)
    RvR= sdf_bovy14.sample(n=1000)
    #Sanity checks
    # Range in Z
    indx= (RvR[3] > 4./8.)*(RvR[3] < 5./8.)
    meanp, varp= sdf_bovy14.gaussApprox([None,None,4.5/8.,None,None,None])
    #mean
    assert numpy.fabs(numpy.sqrt(meanp[0]**2.+meanp[1]**2.)\
                          -numpy.mean(RvR[0][indx])) < 10.**-2., 'Sample track does not lie in the same location as the track'
    assert numpy.fabs(meanp[4]-numpy.mean(RvR[4][indx])) < 10.**-2., 'Sample track does not lie in the same location as the track'
    #variance, use smaller range
    RvR= sdf_bovy14.sample(n=10000)
    indx= (RvR[3] > 4.4/8.)*(RvR[3] < 4.6/8.)
    assert numpy.fabs(numpy.sqrt(varp[4,4])/numpy.std(RvR[4][indx])-1.) < 10.**0., 'Sample spread not similar to track spread'
    # Test that t is returned
    RvRdt= sdf_bovy14.sample(n=10,returndt=True)
    assert len(RvRdt) == 7, 'dt not returned with returndt in sample'
    return None

def test_bovy14_sampleXY():
    XvX= sdf_bovy14.sample(n=1000,xy=True)
    #Sanity checks
    # Range in Z
    indx= (XvX[2] > 4./8.)*(XvX[2] < 5./8.)
    meanp, varp= sdf_bovy14.gaussApprox([None,None,4.5/8.,None,None,None])
    #mean
    assert numpy.fabs(meanp[0]-numpy.mean(XvX[0][indx])) < 10.**-2., 'Sample track does not lie in the same location as the track'
    assert numpy.fabs(meanp[1]-numpy.mean(XvX[1][indx])) < 10.**-2., 'Sample track does not lie in the same location as the track'
    assert numpy.fabs(meanp[3]-numpy.mean(XvX[4][indx])) < 10.**-2., 'Sample track does not lie in the same location as the track'
    #variance, use smaller range
    XvX= sdf_bovy14.sample(n=10000)
    indx= (XvX[3] > 4.4/8.)*(XvX[3] < 4.6/8.)
    assert numpy.fabs(numpy.sqrt(varp[0,0])/numpy.std(XvX[0][indx])-1.) < 10.**0., 'Sample spread not similar to track spread'
    # Test that t is returned
    XvXdt= sdf_bovy14.sample(n=10,returndt=True,xy=True)
    assert len(XvXdt) == 7, 'dt not returned with returndt in sample'
    return None

def test_bovy14_sampleLB():
    LB= sdf_bovy14.sample(n=1000,lb=True)
    #Sanity checks
    # Range in l
    indx= (LB[0] > 212.5)*(LB[0] < 217.5)
    meanp, varp= sdf_bovy14.gaussApprox([215,None,None,None,None,None],lb=True)
    #mean
    assert numpy.fabs((meanp[0]-numpy.mean(LB[1][indx]))/meanp[0]) < 10.**-2., 'Sample track does not lie in the same location as the track'
    assert numpy.fabs((meanp[1]-numpy.mean(LB[2][indx]))/meanp[1]) < 10.**-2., 'Sample track does not lie in the same location as the track'
    assert numpy.fabs((meanp[3]-numpy.mean(LB[4][indx]))/meanp[3]) < 10.**-2., 'Sample track does not lie in the same location as the track'
    #variance, use smaller range
    LB= sdf_bovy14.sample(n=10000,lb=True)
    indx= (LB[0] > 214.)*(LB[0] < 216.)
    assert numpy.fabs(numpy.sqrt(varp[0,0])/numpy.std(LB[1][indx])-1.) < 10.**0., 'Sample spread not similar to track spread'
    # Test that t is returned
    LBdt= sdf_bovy14.sample(n=10,returndt=True,lb=True)
    assert len(LBdt) == 7, 'dt not returned with returndt in sample'
    return None

def test_bovy14_sampleA():
    AA= sdf_bovy14.sample(n=1000,returnaAdt=True)
    #Sanity checks
    indx= (AA[0][0] > 0.5625)*(AA[0][0] < 0.563)
    assert numpy.fabs(numpy.mean(AA[0][2][indx])-0.42525) < 10.**-1., "Sample's vertical frequency at given radial frequency is not as expected"
    #Sanity check w/ time
    AA= sdf_bovy14.sample(n=10000,returnaAdt=True)
    daperp= numpy.sqrt(numpy.sum((AA[1]
                                  -numpy.tile(sdf_bovy14._progenitor_angle,(10000,1)).T)**2.,axis=0))
    indx= (daperp > 0.24)*(daperp < 0.26)
    assert numpy.fabs((numpy.mean(AA[2][indx])-sdf_bovy14.meantdAngle(0.25))/numpy.mean(AA[2][indx])) < 10.**-2., 'mean stripping time along sample not as expected'
    return None

def test_subhalo_encounters():
    # Test that subhalo_encounters acts as expected
    # linear in sigma
    assert numpy.fabs(sdf_bovy14.subhalo_encounters(sigma=300./220.)\
                          /sdf_bovy14.subhalo_encounters(sigma=100./220.)-3) < 10.**-8., 'subhalo_encounters does not act linearly with sigma'
    assert numpy.fabs(sdf_bovy14.subhalo_encounters(sigma=200./220.)\
                          /sdf_bovy14.subhalo_encounters(sigma=100./220.)-2) < 10.**-8., 'subhalo_encounters does not act linearly with sigma'
    assert numpy.fabs(sdf_bovy14.subhalo_encounters(sigma=50./220.,yoon=True)\
                          /sdf_bovy14.subhalo_encounters(sigma=100./220.,yoon=True)-0.5) < 10.**-8., 'subhalo_encounters does not act linearly with sigma'
    # linear in bmax
    assert numpy.fabs(sdf_bovy14.subhalo_encounters(bmax=1.5)\
                          /sdf_bovy14.subhalo_encounters(bmax=0.5)-3) < 10.**-8., 'subhalo_encounters does not act linearly with bmax'
    assert numpy.fabs(sdf_bovy14.subhalo_encounters(bmax=1.)\
                          /sdf_bovy14.subhalo_encounters(bmax=0.5)-2) < 10.**-8., 'subhalo_encounters does not act linearly with bmax'
    assert numpy.fabs(sdf_bovy14.subhalo_encounters(bmax=0.25,yoon=True)\
                          /sdf_bovy14.subhalo_encounters(bmax=0.5,yoon=True)-0.5) < 10.**-8., 'subhalo_encounters does not act linearly with bmax'
    # except when bmax is tiny, then it shouldn't matter
    assert numpy.fabs(sdf_bovy14.subhalo_encounters(bmax=10.**-7.)\
                          /sdf_bovy14.subhalo_encounters(bmax=10.**-6.)-1.) < 10.**-5., 'subhalo_encounters does not become insensitive to bmax at small bmax'
    # linear in nsubhalo
    assert numpy.fabs(sdf_bovy14.subhalo_encounters(nsubhalo=1.5)\
                          /sdf_bovy14.subhalo_encounters(nsubhalo=0.5)-3) < 10.**-8., 'subhalo_encounters does not act linearly with nsubhalo'
    assert numpy.fabs(sdf_bovy14.subhalo_encounters(nsubhalo=1.)\
                          /sdf_bovy14.subhalo_encounters(nsubhalo=0.5)-2) < 10.**-8., 'subhalo_encounters does not act linearly with nsubhalo'
    assert numpy.fabs(sdf_bovy14.subhalo_encounters(nsubhalo=0.25,yoon=True)\
                          /sdf_bovy14.subhalo_encounters(nsubhalo=0.5,yoon=True)-0.5) < 10.**-8., 'subhalo_encounters does not act linearly with nsubhalo'
    # For nsubhalo = 0.3 should have O(10) impacts (wow, that actually worked!)
    assert numpy.fabs(numpy.log10(sdf_bovy14.subhalo_encounters(nsubhalo=0.3,
                                                                bmax=1.5/8.,
                                                                sigma=120./220.))\
                          -1.) < 0.5, 'Number of subhalo impacts does not behave as expected for reasonable inputs'
    # Except if you're Yoon et al., then it's more like 30
    assert numpy.fabs(numpy.log10(sdf_bovy14.subhalo_encounters(nsubhalo=0.3,
                                                                bmax=1.5/8.,
                                                                sigma=120./220.,
                                                                yoon=True))\
                          -1.5) < 0.5, 'Number of subhalo impacts does not behave as expected for reasonable inputs'
    return None

def test_subhalo_encounters_venc():
    # Test that the dependence on venc of subhalo_encounters is correct
    def expected_venc(venc,sigma):
        return 1.-numpy.exp(-venc**2./2./sigma**2.)
    sigma= 150./220.
    assert numpy.fabs(sdf_bovy14.subhalo_encounters(venc=100./220.,
                                                    sigma=sigma)/\
                          sdf_bovy14.subhalo_encounters(sigma=sigma)\
                          /expected_venc(100./220.,sigma)-1.) < 10.**-8., \
                          'subhalo_encounters venc behavior is not correct'
    assert numpy.fabs(sdf_bovy14.subhalo_encounters(venc=200./220.,
                                                    sigma=sigma)/\
                          sdf_bovy14.subhalo_encounters(sigma=sigma)\
                          /expected_venc(200./220.,sigma)-1.) < 10.**-8., \
                          'subhalo_encounters venc behavior is not correct'
    assert numpy.fabs(sdf_bovy14.subhalo_encounters(venc=300./220.,
                                                    sigma=sigma)/\
                          sdf_bovy14.subhalo_encounters(sigma=sigma)\
                          /expected_venc(300./220.,sigma)-1.) < 10.**-8., \
                          'subhalo_encounters venc behavior is not correct'
    # Should go to 1
    assert numpy.fabs(sdf_bovy14.subhalo_encounters(venc=30000./220.,
                                                    sigma=sigma)/\
                          sdf_bovy14.subhalo_encounters(sigma=sigma)\
                          -1.) < 10.**-4., \
                          'subhalo_encounters venc behavior is not correct'
    return None

def test_subhalo_encounters_venc_yoon():
    # Test that the dependence on venc of subhalo_encounters is correct
    # in the Yoon et al. case
    def expected_venc(venc,sigma):
        return 1.-(1.+venc**2./4./sigma**2.)\
            *numpy.exp(-venc**2./4./sigma**2.)
    sigma= 150./220.
    assert numpy.fabs(sdf_bovy14.subhalo_encounters(venc=100./220.,
                                                    sigma=sigma,yoon=True)/\
                          sdf_bovy14.subhalo_encounters(sigma=sigma,yoon=True)\
                          /expected_venc(100./220.,sigma)-1.) < 10.**-8., \
                          'subhalo_encounters venc behavior is not correct'
    assert numpy.fabs(sdf_bovy14.subhalo_encounters(venc=200./220.,
                                                    sigma=sigma,yoon=True)/\
                          sdf_bovy14.subhalo_encounters(sigma=sigma,yoon=True)\
                          /expected_venc(200./220.,sigma)-1.) < 10.**-8., \
                          'subhalo_encounters venc behavior is not correct'
    assert numpy.fabs(sdf_bovy14.subhalo_encounters(venc=300./220.,
                                                    sigma=sigma,yoon=True)/\
                          sdf_bovy14.subhalo_encounters(sigma=sigma,yoon=True)\
                          /expected_venc(300./220.,sigma)-1.) < 10.**-8., \
                          'subhalo_encounters venc behavior is not correct'
    # Should go to 1
    assert numpy.fabs(sdf_bovy14.subhalo_encounters(venc=30000./220.,
                                                    sigma=sigma,yoon=True)/\
                          sdf_bovy14.subhalo_encounters(sigma=sigma,yoon=True)\
                          -1.) < 10.**-4., \
                          'subhalo_encounters venc behavior is not correct'
    return None

def test_bovy14_oppositetrailing_setup():
    #Imports
    from galpy.df import streamdf
    from galpy.orbit import Orbit
    from galpy.potential import LogarithmicHaloPotential
    from galpy.actionAngle import actionAngleIsochroneApprox
    from galpy.util import bovy_conversion #for unit conversions
    lp= LogarithmicHaloPotential(normalize=1.,q=0.9)
    lp_false= LogarithmicHaloPotential(normalize=1.,q=0.8)
    aAI= actionAngleIsochroneApprox(pot=lp,b=0.8)
    #This is the trailing of the stream that is going the opposite direction
    obs= Orbit([1.56148083,-0.35081535,1.15481504,
                0.88719443,0.47713334,0.12019596])
    sigv= 0.365 #km/s
    global sdft_bovy14
    #First provoke some errors
    try:
        sdft_bovy14= streamdf(sigv/220.,progenitor=obs,pot=lp_false,aA=aAI,
                              leading=False) #expl set iterations
    except IOError: pass
    else: raise AssertionError('streamdf setup w/ potential neq actionAngle-potential did not raise IOError')
    #Warning when deltaAngleTrack is too large (turn warning into error for testing; not using catch_warnings, bc we need this to actually fail [setup doesn't work for such a large deltaAngleTrack])
    import warnings
    warnings.simplefilter("error")
    try:
        sdft_bovy14= streamdf(sigv/220.,progenitor=obs,pot=lp,aA=aAI,
                              leading=False,deltaAngleTrack=100.) #much too big deltaAngle
    except: pass
    else: raise AssertionError('streamdf setup w/ deltaAngleTrack too large did not raise warning')
    warnings.simplefilter("default")
    #Now setup w/ the right potential
    sdft_bovy14= streamdf(sigv/220.,progenitor=obs,pot=lp,aA=aAI,
                          multi=True, #test multi
                          leading=False,
                          tdisrupt=4.5/bovy_conversion.time_in_Gyr(220.,8.),
                          nTrackIterations=0,
                          sigangle=0.657)
    assert not sdft_bovy14 is None, 'bovy14 streamdf setup did not work'
    return None

def test_calcaAJac():
    from galpy.df_src.streamdf import calcaAJac
    from galpy.potential import LogarithmicHaloPotential
    from galpy.actionAngle import actionAngleIsochroneApprox
    lp= LogarithmicHaloPotential(normalize=1.,q=0.9)
    aAI= actionAngleIsochroneApprox(pot=lp,b=0.8)
    R,vR,vT,z,vz,phi= 1.56148083,0.35081535,-1.15481504,\
        0.88719443,-0.47713334,0.12019596
    jac= calcaAJac([R,vR,vT,z,vz,phi],aAI,dxv=10**-8.*numpy.ones(6))
    assert numpy.fabs((numpy.fabs(numpy.linalg.det(jac))-R)/R) < 10.**-2., 'Determinant of (x,v) -> (J,theta) transformation is not equal to 1'
    #Now w/ frequencies
    jac= calcaAJac([R,vR,vT,z,vz,phi],aAI,dxv=10**-8.*numpy.ones(6),
                   actionsFreqsAngles=True)
    #extract (J,theta)
    Jajac= jac[numpy.array([True,True,True,False,False,False,True,True,True],dtype='bool'),:]
    assert numpy.fabs((numpy.fabs(numpy.linalg.det(Jajac))-R)/R) < 10.**-2., 'Determinant of (x,v) -> (J,theta) transformation is not equal to 1, when calculated with actionsFreqsAngles'
    #extract (O,theta)
    Oajac= jac[numpy.array([False,False,False,True,True,True,True,True,True],dtype='bool'),:]
    OJjac= calcaAJac([R,vR,vT,z,vz,phi],aAI,dxv=10**-8.*numpy.ones(6),
                     dOdJ=True)
    assert numpy.fabs((numpy.fabs(numpy.linalg.det(Oajac))-R*numpy.fabs(numpy.linalg.det(OJjac)))/R/numpy.fabs(numpy.linalg.det(OJjac))) < 10.**-2., 'Determinant of (x,v) -> (O,theta) is not equal to that of dOdJ'
    OJjac= calcaAJac([R,vR,vT,z,vz,phi],aAI,dxv=10**-8.*numpy.ones(6),
                     freqs=True)
    assert numpy.fabs((numpy.fabs(numpy.linalg.det(Oajac))-numpy.fabs(numpy.linalg.det(OJjac)))/numpy.fabs(numpy.linalg.det(OJjac))) < 10.**-2., 'Determinant of (x,v) -> (O,theta) is not equal to that calculated w/ actionsFreqsAngles'
    return None

def test_calcaAJacLB():
    from galpy.df_src.streamdf import calcaAJac
    from galpy.potential import LogarithmicHaloPotential
    from galpy.actionAngle import actionAngleIsochroneApprox
    lp= LogarithmicHaloPotential(normalize=1.,q=0.9)
    aAI= actionAngleIsochroneApprox(pot=lp,b=0.8)
    R,vR,vT,z,vz,phi= 1.56148083,0.35081535,-1.15481504,\
        0.88719443,-0.47713334,0.12019596
    #First convert these to l,b,d,vlos,pmll,pmbb
    XYZ= bovy_coords.galcencyl_to_XYZ(R*8.,phi,z*8.,Xsun=8.,Zsun=0.02)
    l,b,d= bovy_coords.XYZ_to_lbd(XYZ[0],XYZ[1],XYZ[2],degree=True)
    vXYZ= bovy_coords.galcencyl_to_vxvyvz(vR*220.,vT*220.,vz*220.,phi=phi,
                                          vsun=[10.,240.,-10.])
    vlos,pmll,pmbb= bovy_coords.vxvyvz_to_vrpmllpmbb(vXYZ[0],vXYZ[1],vXYZ[2],
                                                     l,b,d,degree=True)
    jac= calcaAJac([l,b,d,vlos,pmll,pmbb,],aAI,dxv=10**-8.*numpy.ones(6),
                   lb=True,R0=8.,Zsun=0.02,vsun=[10.,240.,-10.],
                   ro=8.,vo=220.)
    lbdjac= numpy.fabs(numpy.linalg.det(bovy_coords.lbd_to_XYZ_jac(l,b,d,
                                                                   vlos,pmll,pmbb,
                                                                   degree=True)))
    assert numpy.fabs((numpy.fabs(numpy.linalg.det(jac))*8.**3.*220.**3.-lbdjac)/lbdjac) < 10.**-2., 'Determinant of (x,v) -> (J,theta) transformation is not equal to 1'
    return None

def test_estimateTdisrupt():
    from galpy.util import bovy_conversion
    td= numpy.log10(sdf_bovy14.estimateTdisrupt(1.)\
                        *bovy_conversion.time_in_Gyr(220.,8.))
    assert (td > 0.)*(td < 1.), 'estimate of disruption time is not a few Gyr'
    return None

def test_plotting():
    #Check plotting routines
    check_track_plotting(sdf_bovy14,'R','Z')
    check_track_plotting(sdf_bovy14,'R','Z',phys=True) #do 1 with phys
    check_track_plotting(sdf_bovy14,'R','Z',interp=False) #do 1 w/o interp
    check_track_plotting(sdf_bovy14,'R','X',spread=0)
    check_track_plotting(sdf_bovy14,'R','Y',spread=0)
    check_track_plotting(sdf_bovy14,'R','phi')
    check_track_plotting(sdf_bovy14,'R','vZ')
    check_track_plotting(sdf_bovy14,'R','vZ',phys=True) #do 1 with phys
    check_track_plotting(sdf_bovy14,'R','vZ',interp=False) #do 1 w/o interp
    check_track_plotting(sdf_bovy14,'R','vX',spread=0)
    check_track_plotting(sdf_bovy14,'R','vY',spread=0)
    check_track_plotting(sdf_bovy14,'R','vT')
    check_track_plotting(sdf_bovy14,'R','vR')
    check_track_plotting(sdf_bovy14,'ll','bb')
    check_track_plotting(sdf_bovy14,'ll','bb',interp=False) #do 1 w/o interp
    check_track_plotting(sdf_bovy14,'ll','dist')
    check_track_plotting(sdf_bovy14,'ll','vlos')
    check_track_plotting(sdf_bovy14,'ll','pmll')
    delattr(sdf_bovy14,'_ObsTrackLB') #rm, to test that this gets recalculated
    check_track_plotting(sdf_bovy14,'ll','pmbb')
    #Also test plotCompareTrackAAModel
    sdf_bovy14.plotCompareTrackAAModel()
    sdft_bovy14.plotCompareTrackAAModel() #has multi
    return None

def test_2ndsetup():
    # Test related to #195: when we re-do the setup with the same progenitor, we should get the same
    from galpy.df import streamdf
    from galpy.orbit import Orbit
    from galpy.potential import LogarithmicHaloPotential
    from galpy.actionAngle import actionAngleIsochroneApprox
    from galpy.util import bovy_conversion #for unit conversions
    lp= LogarithmicHaloPotential(normalize=1.,q=0.9)
    aAI= actionAngleIsochroneApprox(pot=lp,b=0.8)
    obs= Orbit([1.56148083,0.35081535,-1.15481504,
                0.88719443,-0.47713334,0.12019596])
    sigv= 0.365 #km/s
    sdf_bovy14= streamdf(sigv/220.,progenitor=obs,pot=lp,aA=aAI,
                         leading=True,
                         nTrackChunks=11,
                         tdisrupt=4.5/bovy_conversion.time_in_Gyr(220.,8.),
                         nosetup=True) #won't look at track
    rsdf_bovy14= streamdf(sigv/220.,progenitor=obs,pot=lp,aA=aAI,
                         leading=True,
                         nTrackChunks=11,
                         tdisrupt=4.5/bovy_conversion.time_in_Gyr(220.,8.),
                         nosetup=True) #won't look at track
    assert numpy.fabs(sdf_bovy14.misalignment()-rsdf_bovy14.misalignment()) < 0.01, 'misalignment not the same when setting up the same streamdf w/ a previously used progenitor'
    assert numpy.fabs(sdf_bovy14.freqEigvalRatio()-rsdf_bovy14.freqEigvalRatio()) < 0.01, 'freqEigvalRatio not the same when setting up the same streamdf w/ a previously used progenitor'
    return None

def test_bovy14_trackaa():
    #Test that the explicitly-calculated frequencies along the track are close to those that the track is based on (Fardal test, #194)
    from galpy.orbit import Orbit
    aastream= sdf_bovy14._ObsTrackAA #freqs and angles that the track is based on
    RvR = sdf_bovy14._ObsTrack #the track in R,vR,...
    aastream_expl= numpy.reshape(numpy.array([sdf_bovy14._aA.actionsFreqsAngles(Orbit(trvr))[3:] for trvr in RvR]),aastream.shape)
    #frequencies, compare to offset between track and progenitor (spread in freq ~ 1/6 that diff, so as long as we're smaller than that we're fine)
    assert numpy.all(numpy.fabs((aastream[:,:3]-aastream_expl[:,:3])/(aastream[0,:3]-sdf_bovy14._progenitor_Omega)) < 0.05), 'Explicitly calculated frequencies along the track do not agree with the frequencies on which the track is based for bovy14 setup'
    #angles
    assert numpy.all(numpy.fabs((aastream[:,3:]-aastream_expl[:,3:])/2./numpy.pi) < 0.001), 'Explicitly calculated angles along the track do not agree with the angles on which the track is based for bovy14 setup'
    return None

def test_fardalpot_trackaa():
    #Test that the explicitly-calculated frequencies along the track are close to those that the track is based on (Fardal test, #194); used to fail for the potential suggested by Fardal
    #First setup this specific streamdf instance
    from galpy.df import streamdf
    from galpy.orbit import Orbit
    from galpy.potential import IsochronePotential, FlattenedPowerPotential
    from galpy.actionAngle import actionAngleIsochroneApprox
    from galpy.util import bovy_conversion #for unit conversions
    pot= [IsochronePotential(b=0.8,normalize=0.8),
          FlattenedPowerPotential(alpha=-0.7,q=0.6,normalize=0.2)]
    aAI= actionAngleIsochroneApprox(pot=pot,b=0.9)
    obs= Orbit([1.10, 0.32, -1.15, 1.10, 0.31, 3.0])
    sigv= 1.3 #km/s
    sdf_fardal= streamdf(sigv/220.,progenitor=obs,pot=pot,aA=aAI,
                         leading=True,
                         nTrackChunks=21,
                         tdisrupt=4.5/bovy_conversion.time_in_Gyr(220.,8.))
    #First test that the misalignment is indeed large
    assert numpy.fabs(sdf_fardal.misalignment()) > 4., 'misalignment in Fardal test is not large'
    #Now run the test
    aastream= sdf_fardal._ObsTrackAA #freqs and angles that the track is based on
    RvR = sdf_fardal._ObsTrack #the track in R,vR,...
    aastream_expl= numpy.reshape(numpy.array([sdf_fardal._aA.actionsFreqsAngles(Orbit(trvr))[3:] for trvr in RvR]),aastream.shape)
    #frequencies, compare to offset between track and progenitor (spread in freq ~ 1/6 that diff, so as long as we're smaller than that we're fine)
    #print numpy.fabs((aastream[:,:3]-aastream_expl[:,:3])/(aastream[0,:3]-sdf_fardal._progenitor_Omega))
    #print numpy.fabs((aastream[:,3:]-aastream_expl[:,3:])/2./numpy.pi)
    assert numpy.all(numpy.fabs((aastream[:,:3]-aastream_expl[:,:3])/(aastream[0,:3]-sdf_fardal._progenitor_Omega)) < 0.05), 'Explicitly calculated frequencies along the track do not agree with the frequencies on which the track is based for Fardal setup'
    #angles
    assert numpy.all(numpy.fabs((aastream[:,3:]-aastream_expl[:,3:])/2./numpy.pi) < 0.001), 'Explicitly calculated angles along the track do not agree with the angles on which the track is based for Fardal setup'
    return None

def test_fardalwmwpot_trackaa():
    #Test that the explicitly-calculated frequencies along the track are close to those that the track is based on (Fardal test, #194)
    #First setup this specific streamdf instance
    from galpy.df import streamdf
    from galpy.orbit import Orbit
    from galpy.potential import MWPotential2014
    from galpy.actionAngle import actionAngleIsochroneApprox
    from galpy.util import bovy_conversion #for unit conversions
    aAI= actionAngleIsochroneApprox(pot=MWPotential2014,b=0.6)
    obs= Orbit([1.10, 0.32, -1.15, 1.10, 0.31, 3.0])
    sigv= 1.3 #km/s
    sdf_fardal= streamdf(sigv/220.,progenitor=obs,pot=MWPotential2014,aA=aAI,
                         leading=True,multi=True,
                         nTrackChunks=21,
                         tdisrupt=4.5/bovy_conversion.time_in_Gyr(220.,8.))
    #First test that the misalignment is indeed large
    assert numpy.fabs(sdf_fardal.misalignment()) > 1., 'misalignment in Fardal test is not large enough'
    #Now run the test
    aastream= sdf_fardal._ObsTrackAA #freqs and angles that the track is based on
    RvR = sdf_fardal._ObsTrack #the track in R,vR,...
    aastream_expl= numpy.reshape(numpy.array([sdf_fardal._aA.actionsFreqsAngles(Orbit(trvr))[3:] for trvr in RvR]),aastream.shape)
    #frequencies, compare to offset between track and progenitor (spread in freq ~ 1/6 that diff, so as long as we're smaller than that we're fine)
    #print numpy.fabs((aastream[:,:3]-aastream_expl[:,:3])/(aastream[0,:3]-sdf_fardal._progenitor_Omega))
    #print numpy.fabs((aastream[:,3:]-aastream_expl[:,3:])/2./numpy.pi)
    assert numpy.all(numpy.fabs((aastream[:,:3]-aastream_expl[:,:3])/(aastream[0,:3]-sdf_fardal._progenitor_Omega)) < 0.05), 'Explicitly calculated frequencies along the track do not agree with the frequencies on which the track is based for Fardal setup'
    #angles
    assert numpy.all(numpy.fabs((aastream[:,3:]-aastream_expl[:,3:])/2./numpy.pi) < 0.001), 'Explicitly calculated angles along the track do not agree with the angles on which the track is based for Fardal setup'
    return None

def test_setup_progIsTrack():
    #Test that setting up with progIsTrack=True gives a track that is very close to the given progenitor, such that it works as it should
    #Imports
    from galpy.df import streamdf
    from galpy.orbit import Orbit
    from galpy.potential import LogarithmicHaloPotential
    from galpy.actionAngle import actionAngleIsochroneApprox
    from galpy.util import bovy_conversion #for unit conversions
    lp= LogarithmicHaloPotential(normalize=1.,q=0.9)
    aAI= actionAngleIsochroneApprox(pot=lp,b=0.8)
    obs= Orbit([1.56148083,0.35081535,-1.15481504,
                0.88719443,-0.47713334,0.12019596],
               ro=8.,vo=220.)
    sigv= 0.365 #km/s
    sdfp= streamdf(sigv/220.,progenitor=obs,pot=lp,aA=aAI,
                   leading=True,
                   nTrackChunks=11,
                   tdisrupt=4.5/bovy_conversion.time_in_Gyr(220.,8.),
                   progIsTrack=True)
    assert numpy.all(numpy.fabs(obs._orb.vxvv-sdfp._ObsTrack[0,:]) < 10.**-3.), 'streamdf setup with progIsTrack does not return a track that is close to the given orbit at the start'
    # Integrate the orbit a little bit and test at a further point
    obs.integrate(numpy.linspace(0.,2.,10001),lp)
    indx= numpy.argmin(numpy.fabs(sdfp._interpolatedObsTrack[:,0]-1.75))
    oindx= numpy.argmin(numpy.fabs(obs._orb.orbit[:,0]-1.75))
    assert numpy.all(numpy.fabs(sdfp._interpolatedObsTrack[indx,:5]-obs._orb.orbit[oindx,:5]) < 10.**-2.), 'streamdf setup with progIsTrack does not return a track that is close to the given orbit somewhat further from the start'
    return None  

def test_bovy14_useTM():
    #Test that setting up with useTM is very close to the Bovy (2014) setup
    #Imports
    from scipy import interpolate
    from galpy.df import streamdf
    from galpy.orbit import Orbit
    from galpy.potential import LogarithmicHaloPotential
    from galpy.actionAngle import actionAngleIsochroneApprox, \
        actionAngleTorus
    from galpy.util import bovy_conversion #for unit conversions
    lp= LogarithmicHaloPotential(normalize=1.,q=0.9)
    aAI= actionAngleIsochroneApprox(pot=lp,b=0.8)
    aAT= actionAngleTorus(pot=lp,tol=0.001)
    obs= Orbit([1.56148083,0.35081535,-1.15481504,
                0.88719443,-0.47713334,0.12019596])
    sigv= 0.365 #km/s
    sdftm= streamdf(sigv/220.,progenitor=obs,pot=lp,aA=aAI,useTM=aAT,
                    leading=True,
                    nTrackChunks=11,
                    tdisrupt=4.5/bovy_conversion.time_in_Gyr(220.,8.))
    sindx= numpy.argsort(sdftm._interpolatedObsTrackLB[:,0])
    interpb= interpolate.InterpolatedUnivariateSpline(\
        sdftm._interpolatedObsTrackLB[sindx,0],
        sdftm._interpolatedObsTrackLB[sindx,1],k=3)
    assert numpy.all(numpy.fabs(interpb(sdf_bovy14._interpolatedObsTrackLB[:,0])-sdf_bovy14._interpolatedObsTrackLB[:,1]) < 0.1), 'stream track computed with useTM not close to that without in b'
    interpD= interpolate.InterpolatedUnivariateSpline(\
        sdftm._interpolatedObsTrackLB[sindx,0],
        sdftm._interpolatedObsTrackLB[sindx,2],k=3)
    assert numpy.all(numpy.fabs(interpD(sdf_bovy14._interpolatedObsTrackLB[:,0])-sdf_bovy14._interpolatedObsTrackLB[:,2]) < 0.04), 'stream track computed with useTM not close to that without in distance'
    interpV= interpolate.InterpolatedUnivariateSpline(\
        sdftm._interpolatedObsTrackLB[sindx,0],
        sdftm._interpolatedObsTrackLB[sindx,3],k=3)
    assert numpy.all(numpy.fabs(interpV(sdf_bovy14._interpolatedObsTrackLB[:,0])-sdf_bovy14._interpolatedObsTrackLB[:,3]) < 0.6), 'stream track computed with useTM not close to that without in line-of-sight velocity'
    return None  

def test_bovy14_useTM_useTMHessian():
    #Test that setting up with useTM is very close to the Bovy (2014) setup
    #Imports
    from scipy import interpolate
    from galpy.df import streamdf
    from galpy.orbit import Orbit
    from galpy.potential import LogarithmicHaloPotential
    from galpy.actionAngle import actionAngleIsochroneApprox, \
        actionAngleTorus
    from galpy.util import bovy_conversion #for unit conversions
    lp= LogarithmicHaloPotential(normalize=1.,q=0.9)
    aAI= actionAngleIsochroneApprox(pot=lp,b=0.8)
    aAT= actionAngleTorus(pot=lp,tol=0.001)
    obs= Orbit([1.56148083,0.35081535,-1.15481504,
                0.88719443,-0.47713334,0.12019596])
    sigv= 0.365 #km/s
    sdftm= streamdf(sigv/220.,progenitor=obs,pot=lp,aA=aAI,useTM=aAT,
                    leading=True,
                    nTrackChunks=11,
                    tdisrupt=4.5/bovy_conversion.time_in_Gyr(220.,8.),
                    useTMHessian=True,multi=2)
    sindx= numpy.argsort(sdftm._interpolatedObsTrackLB[:,0])
    interpb= interpolate.InterpolatedUnivariateSpline(\
        sdftm._interpolatedObsTrackLB[sindx,0],
        sdftm._interpolatedObsTrackLB[sindx,1],k=3)
    # Only compare part closest to the progenitor, where this works
    cindx= sdf_bovy14._interpolatedObsTrackLB[:,0] < 215.
<<<<<<< HEAD
    assert numpy.all(numpy.fabs(interpb(sdf_bovy14._interpolatedObsTrackLB[cindx,0])-sdf_bovy14._interpolatedObsTrackLB[cindx,1]) < 0.15), 'stream track computed with useTM and useTMHessian not close to that without in b'
=======
    assert numpy.all(numpy.fabs(interpb(sdf_bovy14._interpolatedObsTrackLB[cindx,0])-sdf_bovy14._interpolatedObsTrackLB[cindx,1]) < 0.15), 'stream track computed with useTM and useTMHessian not close to that without in b by %g' % (numpy.amax(numpy.fabs(interpb(sdf_bovy14._interpolatedObsTrackLB[cindx,0])-sdf_bovy14._interpolatedObsTrackLB[cindx,1])))
>>>>>>> 6cef9ccb
    interpD= interpolate.InterpolatedUnivariateSpline(\
        sdftm._interpolatedObsTrackLB[sindx,0],
        sdftm._interpolatedObsTrackLB[sindx,2],k=3)
    assert numpy.all(numpy.fabs(interpD(sdf_bovy14._interpolatedObsTrackLB[cindx,0])-sdf_bovy14._interpolatedObsTrackLB[cindx,2]) < 0.2), 'stream track computed with useTM and useTMHessian not close to that without in distance'
    interpV= interpolate.InterpolatedUnivariateSpline(\
        sdftm._interpolatedObsTrackLB[sindx,0],
        sdftm._interpolatedObsTrackLB[sindx,3],k=3)
    assert numpy.all(numpy.fabs(interpV(sdf_bovy14._interpolatedObsTrackLB[cindx,0])-sdf_bovy14._interpolatedObsTrackLB[cindx,3]) < 3.), 'stream track computed with useTM and useTMHessian not close to that without in line-of-sight velocity'
    return None  

def test_bovy14_useTM_approxConstTrackFreq():
    #Test that setting up with useTM is very close to the Bovy (2014) setup
    #Imports
    from scipy import interpolate
    from galpy.df import streamdf
    from galpy.orbit import Orbit
    from galpy.potential import LogarithmicHaloPotential
    from galpy.actionAngle import actionAngleIsochroneApprox, \
        actionAngleTorus
    from galpy.util import bovy_conversion #for unit conversions
    lp= LogarithmicHaloPotential(normalize=1.,q=0.9)
    aAI= actionAngleIsochroneApprox(pot=lp,b=0.8)
    aAT= actionAngleTorus(pot=lp,tol=0.001)
    obs= Orbit([1.56148083,0.35081535,-1.15481504,
                0.88719443,-0.47713334,0.12019596])
    sigv= 0.365 #km/s
    sdftm= streamdf(sigv/220.,progenitor=obs,pot=lp,aA=aAI,useTM=aAT,
                    leading=True,
                    nTrackChunks=11,
                    tdisrupt=4.5/bovy_conversion.time_in_Gyr(220.,8.),
                    approxConstTrackFreq=True)
    sindx= numpy.argsort(sdftm._interpolatedObsTrackLB[:,0])
    interpb= interpolate.InterpolatedUnivariateSpline(\
        sdftm._interpolatedObsTrackLB[sindx,0],
        sdftm._interpolatedObsTrackLB[sindx,1],k=3)
    # Only compare part closest to the progenitor, where this should be a good approx.
    cindx= sdf_bovy14._interpolatedObsTrackLB[:,0] < 215.
    assert numpy.all(numpy.fabs(interpb(sdf_bovy14._interpolatedObsTrackLB[cindx,0])-sdf_bovy14._interpolatedObsTrackLB[cindx,1]) < 0.1), 'stream track computed with useTM and approxConstTrackFreq not close to that without in b'
    interpD= interpolate.InterpolatedUnivariateSpline(\
        sdftm._interpolatedObsTrackLB[sindx,0],
        sdftm._interpolatedObsTrackLB[sindx,2],k=3)
    assert numpy.all(numpy.fabs(interpD(sdf_bovy14._interpolatedObsTrackLB[cindx,0])-sdf_bovy14._interpolatedObsTrackLB[cindx,2]) < 0.04), 'stream track computed with useTM and approxConstTrackFreq not close to that without in distance'
    interpV= interpolate.InterpolatedUnivariateSpline(\
        sdftm._interpolatedObsTrackLB[sindx,0],
        sdftm._interpolatedObsTrackLB[sindx,3],k=3)
    assert numpy.all(numpy.fabs(interpV(sdf_bovy14._interpolatedObsTrackLB[cindx,0])-sdf_bovy14._interpolatedObsTrackLB[cindx,3]) < 0.6), 'stream track computed with useTM and approxConstTrackFreq not close to that without in line-of-sight velocity'
    return None  

def check_track_prog_diff(sdf,d1,d2,tol,phys=False):
    observe= [sdf._R0,0.,sdf._Zsun]
    observe.extend(sdf._vsun)
    #Test that the stream and the progenitor are close together in Z
    trackR= sdf._parse_track_dim(d1,interp=True,phys=phys) #bit hacky to use private function
    trackZ= sdf._parse_track_dim(d2,interp=True,phys=phys) #bit hacky to use private function
    ts= sdf._progenitor._orb.t[sdf._progenitor._orb.t < sdf._trackts[-1]]
    progR= sdf._parse_progenitor_dim(d1,ts,
                                     ro=sdf._ro,vo=sdf._vo,
                                     obs=observe,
                                     phys=phys)
    progZ= sdf._parse_progenitor_dim(d2,ts,
                                     ro=sdf._ro,vo=sdf._vo,
                                     obs=observe,
                                     phys=phys)
    #Interpolate progenitor, st we can put it on the same grid as the stream
    interpProgZ= interpolate.InterpolatedUnivariateSpline(progR,progZ,k=3)
    maxdevZ= numpy.amax(numpy.fabs(interpProgZ(trackR)-trackZ))
    assert maxdevZ < tol, "Stream track deviates more from progenitor track in %s vs. %s than expected; max. deviation = %f" % (d2,d1,maxdevZ)
    return None

def check_track_spread(sdf,d1,d2,tol1,tol2,phys=False,interp=True):
    #Check that the spread around the track is small
    addx, addy= sdf._parse_track_spread(d1,d2,interp=interp,phys=phys) 
    assert numpy.amax(addx) < tol1, "Stream track spread is larger in %s than expected; max. deviation = %f" % (d1,numpy.amax(addx))
    assert numpy.amax(addy) < tol2, "Stream track spread is larger in %s than expected; max. deviation = %f" % (d2,numpy.amax(addy))
    return None

def check_track_plotting(sdf,d1,d2,phys=False,interp=True,spread=2,ls='-'):
    #Test that we can plot the stream track
    if not phys and d1 == 'R' and d2 == 'Z': #one w/ default
        sdf.plotTrack(d1=d1,d2=d2,interp=interp,spread=spread)
        sdf.plotProgenitor(d1=d1,d2=d2)
    else:
        sdf.plotTrack(d1=d1,d2=d2,interp=interp,spread=spread,
                      scaleToPhysical=phys,ls='none',linestyle='--',
                      color='k',lw=2.,marker='.')
        sdf.plotProgenitor(d1=d1,d2=d2,scaleToPhysical=phys)
    return None

def check_closest_trackpoint(sdf,trackp,usev=False,xy=True,interp=True):
    # Check that the closest trackpoint (close )to a trackpoint is the trackpoint
    if interp:
        if xy:
            RvR= sdf._interpolatedObsTrackXY[trackp,:]
        else:
            RvR= sdf._interpolatedObsTrack[trackp,:]
    else:
        if xy:
            RvR= sdf._ObsTrackXY[trackp,:]
        else:
            RvR= sdf._ObsTrack[trackp,:]
    R= RvR[0]
    vR= RvR[1]
    vT= RvR[2]
    z= RvR[3]
    vz= RvR[4]
    phi= RvR[5]
    indx= sdf.find_closest_trackpoint(R,vR,vT,z,vz,phi,interp=interp,
                                      xy=xy,usev=usev)
    assert indx == trackp, 'Closest trackpoint to a trackpoint is not that trackpoint'
    #Same test for a slight offset
    doff= 10.**-5.
    indx= sdf.find_closest_trackpoint(R+doff,vR+doff,vT+doff,
                                      z+doff,vz+doff,phi+doff,
                                      interp=interp,
                                      xy=xy,usev=usev)
    assert indx == trackp, 'Closest trackpoint to close to a trackpoint is not that trackpoint (%i,%i)' % (indx,trackp)
    return None

def check_closest_trackpointLB(sdf,trackp,usev=False,interp=True):
    # Check that the closest trackpoint (close )to a trackpoint is the trackpoint
    if trackp == -1: # in this case, rm some coordinates
        trackp= 1
        if interp:
            RvR= sdf._interpolatedObsTrackLB[trackp,:]
        else:
            RvR= sdf._ObsTrackLB[trackp,:]
        R= RvR[0]
        vR= None
        vT= RvR[2]
        z= None
        vz= RvR[4]
        phi= None
    elif trackp == -2: # in this case, rm some coordinates
        trackp= 1
        if interp:
            RvR= sdf._interpolatedObsTrackLB[trackp,:]
        else:
            RvR= sdf._ObsTrackLB[trackp,:]
        R= None
        vR= RvR[1]
        vT= None
        z= RvR[3]
        vz= None
        phi= RvR[5]
    elif trackp == -3: # in this case, rm some coordinates
        trackp= 1
        if interp:
            RvR= sdf._interpolatedObsTrackLB[trackp,:]
        else:
            RvR= sdf._ObsTrackLB[trackp,:]
        R= RvR[0]
        vR= RvR[1]
        vT= None
        z= None
        vz= None
        phi= None
    else:
        if interp:
            RvR= sdf._interpolatedObsTrackLB[trackp,:]
        else:
            RvR= sdf._ObsTrackLB[trackp,:]
        R= RvR[0]
        vR= RvR[1]
        vT= RvR[2]
        z= RvR[3]
        vz= RvR[4]
        phi= RvR[5]
    indx= sdf.find_closest_trackpointLB(R,vR,vT,z,vz,phi,interp=interp,
                                      usev=usev)
    assert indx == trackp, 'Closest trackpoint to a trackpoint is not that trackpoint in LB'
    #Same test for a slight offset
    doff= 10.**-5.
    if not R is None: R= R+doff
    if not vR is None: vR= vR+doff
    if not vT is None: vT= vT+doff
    if not z is None: z= z+doff
    if not vz  is None: vz= vz+doff
    if not phi is None: phi= phi+doff
    indx= sdf.find_closest_trackpointLB(R,vR,vT,z,vz,phi,
                                        interp=interp,
                                        usev=usev)
    assert indx == trackp, 'Closest trackpoint to close to a trackpoint is not that trackpoint in LB (%i,%i)' % (indx,trackp)
    return None

def check_closest_trackpointaA(sdf,trackp,interp=True):
    # Check that the closest trackpoint (close )to a trackpoint is the trackpoint
    if interp:
        RvR= sdf._interpolatedObsTrackAA[trackp,:]
    else:
        RvR= sdf._ObsTrackAA[trackp,:]
    #These aren't R,vR etc., but frequencies and angles
    R= RvR[0]
    vR= RvR[1]
    vT= RvR[2]
    z= RvR[3]
    vz= RvR[4]
    phi= RvR[5]
    indx= sdf._find_closest_trackpointaA(R,vR,vT,z,vz,phi,interp=interp)
    assert indx == trackp, 'Closest trackpoint to a trackpoint is not that trackpoint for AA'
    #Same test for a slight offset
    doff= 10.**-5.
    indx= sdf._find_closest_trackpointaA(R+doff,vR+doff,vT+doff,
                                        z+doff,vz+doff,phi+doff,
                                        interp=interp)
    assert indx == trackp, 'Closest trackpoint to close to a trackpoint is not that trackpoint for AA (%i,%i)' % (indx,trackp)
    return None

def check_approxaA_inv(sdf,tol,R,vR,vT,z,vz,phi,interp=True):
    #Routine to test that approxaA works
    #Calculate frequency-angle coords
    Oa= sdf._approxaA(R,vR,vT,z,vz,phi,interp=interp)
    #Now go back to real space
    RvR= sdf._approxaAInv(Oa[0,0],Oa[1,0],Oa[2,0],Oa[3,0],Oa[4,0],Oa[5,0],
                          interp=interp).flatten()
    if phi > 2.*numpy.pi: phi-= 2.*numpy.pi
    if phi < 0.: phi+= 2.*numpy.pi
    #print numpy.fabs((RvR[0]-R)/R), numpy.fabs((RvR[1]-vR)/vR), numpy.fabs((RvR[2]-vT)/vT), numpy.fabs((RvR[3]-z)/z), numpy.fabs((RvR[4]-vz)/vz), numpy.fabs((RvR[5]-phi)/phi)
    assert numpy.fabs((RvR[0]-R)/R) < 10.**tol, 'R after _approxaA and _approxaAInv does not agree with initial R; relative difference = %g' % (numpy.fabs((RvR[0]-R)/R))
    assert numpy.fabs((RvR[1]-vR)/vR) < 10.**tol, 'vR after _approxaA and _approxaAInv does not agree with initial vR'
    assert numpy.fabs((RvR[2]-vT)/vT) < 10.**tol, 'vT after _approxaA and _approxaAInv does not agree with initial vT'
    assert numpy.fabs((RvR[3]-z)/z) < 10.**tol, 'z after _approxaA and _approxaAInv does not agree with initial z'
    assert numpy.fabs((RvR[4]-vz)/vz) < 10.**tol, 'vz after _approxaA and _approxaAInv does not agree with initial vz'
    assert numpy.fabs((RvR[5]-phi)/phi) < 10.**tol, 'phi after _approxaA and _approxaAInv does not agree with initial phi; relative difference = %g' % (numpy.fabs((RvR[5]-phi)/phi))
    return None
<|MERGE_RESOLUTION|>--- conflicted
+++ resolved
@@ -1416,11 +1416,7 @@
         sdftm._interpolatedObsTrackLB[sindx,1],k=3)
     # Only compare part closest to the progenitor, where this works
     cindx= sdf_bovy14._interpolatedObsTrackLB[:,0] < 215.
-<<<<<<< HEAD
-    assert numpy.all(numpy.fabs(interpb(sdf_bovy14._interpolatedObsTrackLB[cindx,0])-sdf_bovy14._interpolatedObsTrackLB[cindx,1]) < 0.15), 'stream track computed with useTM and useTMHessian not close to that without in b'
-=======
     assert numpy.all(numpy.fabs(interpb(sdf_bovy14._interpolatedObsTrackLB[cindx,0])-sdf_bovy14._interpolatedObsTrackLB[cindx,1]) < 0.15), 'stream track computed with useTM and useTMHessian not close to that without in b by %g' % (numpy.amax(numpy.fabs(interpb(sdf_bovy14._interpolatedObsTrackLB[cindx,0])-sdf_bovy14._interpolatedObsTrackLB[cindx,1])))
->>>>>>> 6cef9ccb
     interpD= interpolate.InterpolatedUnivariateSpline(\
         sdftm._interpolatedObsTrackLB[sindx,0],
         sdftm._interpolatedObsTrackLB[sindx,2],k=3)
